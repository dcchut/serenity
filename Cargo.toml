[package]
authors = ["alex <acdenissk69@gmail.com>", "Zeyla Hellyer <hi@zeyla.me>"]
description = "A Rust library for the Discord API."
documentation = "https://docs.rs/serenity"
homepage = "https://github.com/serenity-rs/serenity"
keywords = ["discord", "api"]
license = "ISC"
name = "serenity"
readme = "README.md"
repository = "https://github.com/serenity-rs/serenity.git"
<<<<<<< HEAD
version = "0.8.0"
=======
version = "0.7.4"
>>>>>>> ae0acd0c
edition = "2018"

[dependencies]
bitflags = "1"
log = "0.4"
parking_lot = "0.9"
serde_json = "1"
mime_guess = "2.0"
futures = { version = "0.3.0", features = ["async-await"] }
async-trait = "0.1"
dashmap = "1.0"

[dependencies.async-recursion]
git = "https://github.com/dcchut/async-recursion"

[dependencies.async-std]
version = "1.3.0"

[dependencies.async-stream]
version = "0.2.0"

[dependencies.tokio]
version = "0.2.4"
features = ["time", "macros"]

[dependencies.reqwest]
git = "https://github.com/seanmonstar/reqwest"
features = ["json"]
optional = true

[dependencies.audiopus]
optional = true
version = "0.1"

[dependencies.command_attr]
path = "./command_attr"
version = "0.1"
optional = true

[dependencies.serde]
version = "1"
features = ["derive"]

[dependencies.uwl]
optional = true
version = "0.4.2"

[dependencies.base64]
optional = true
version = "0.10"

[dependencies.byteorder]
optional = true
version = "1"

[dependencies.chrono]
features = ["serde"]
version = "0.4"

[dependencies.flate2]
optional = true
version = "1"

[dependencies.rand]
optional = true
version = "0.7"

[dependencies.rustls]
optional = true
version = "0.16"

[dependencies.sodiumoxide]
default-features = false
features = ["std"]
optional = true
version = "0.2"

[dependencies.tungstenite]
default-features = false
optional = true
version = "0.9"

[dependencies.typemap]
optional = true
version = "0.3"

[dependencies.url]
optional = true
version = "2"

[dependencies.webpki]
optional = true
version = "0.21"

[dependencies.webpki-roots]
optional = true
version = "0.17"

[dev-dependencies.http_crate]
version = "0.1"
package = "http"

[dev-dependencies.matches]
version = "0.1"

[features]
default = [
    "builder",
    "cache",
    "client",
    "framework",
    "gateway",
    "model",
    "http",
    "standard_framework",
    "utils",
    "native_tls_backend",
]
builder = ["utils"]
cache = []
client = [
    "gateway",
    "http",
    "typemap",
]
extras = []
framework = ["client", "model", "utils"]
gateway = [
    "flate2",
    "http",
    "url",
    "utils",
]
http = []
absolute_ratelimits = ["http"]
<<<<<<< HEAD
rustls_backend = ["tungstenite", "rustls", "webpki", "webpki-roots"]
=======
rustls_backend = ["reqwest/rustls-tls", "tungstenite", "rustls", "webpki", "webpki-roots"]
>>>>>>> ae0acd0c
native_tls_backend = ["reqwest/default-tls", "tungstenite/tls"]
model = ["builder", "http"]
standard_framework = ["framework", "uwl", "command_attr"]
utils = ["base64"]
voice = ["byteorder", "gateway", "audiopus", "rand", "sodiumoxide"]

[package.metadata.docs.rs]
all-features = true<|MERGE_RESOLUTION|>--- conflicted
+++ resolved
@@ -8,11 +8,7 @@
 name = "serenity"
 readme = "README.md"
 repository = "https://github.com/serenity-rs/serenity.git"
-<<<<<<< HEAD
 version = "0.8.0"
-=======
-version = "0.7.4"
->>>>>>> ae0acd0c
 edition = "2018"
 
 [dependencies]
@@ -148,11 +144,8 @@
 ]
 http = []
 absolute_ratelimits = ["http"]
-<<<<<<< HEAD
 rustls_backend = ["tungstenite", "rustls", "webpki", "webpki-roots"]
-=======
-rustls_backend = ["reqwest/rustls-tls", "tungstenite", "rustls", "webpki", "webpki-roots"]
->>>>>>> ae0acd0c
+#rustls_backend = ["reqwest/rustls-tls", "tungstenite", "rustls", "webpki", "webpki-roots"]
 native_tls_backend = ["reqwest/default-tls", "tungstenite/tls"]
 model = ["builder", "http"]
 standard_framework = ["framework", "uwl", "command_attr"]
