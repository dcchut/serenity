--- conflicted
+++ resolved
@@ -63,11 +63,7 @@
 
 [dependencies.uwl]
 optional = true
-<<<<<<< HEAD
-version = "0.4"
-=======
 version = "0.5"
->>>>>>> 581eb2fb
 
 [dependencies.base64]
 optional = true
@@ -85,15 +81,12 @@
 optional = true
 version = "1"
 
-<<<<<<< HEAD
-=======
 [dependencies.reqwest]
 default-features = false
 features = ["blocking", "json"]
 optional = true
 version = "0.10"
 
->>>>>>> 581eb2fb
 [dependencies.rand]
 optional = true
 version = "0.7"
@@ -164,18 +157,11 @@
     "url",
     "utils",
 ]
-<<<<<<< HEAD
 http = []
 absolute_ratelimits = ["http"]
 rustls_backend = ["tungstenite", "rustls", "webpki", "webpki-roots"]
 #rustls_backend = ["reqwest/rustls-tls", "tungstenite", "rustls", "webpki", "webpki-roots"]
 native_tls_backend = ["reqwest/default-tls", "tungstenite/tls"]
-=======
-http = ["url"]
-absolute_ratelimits = ["http"]
-rustls_backend = ["reqwest/rustls-tls", "tungstenite", "rustls", "webpki", "webpki-roots"]
-native_tls_backend = ["reqwest/native-tls", "tungstenite/tls"]
->>>>>>> 581eb2fb
 model = ["builder", "http"]
 standard_framework = ["framework", "uwl", "command_attr", "static_assertions"]
 utils = ["base64"]
