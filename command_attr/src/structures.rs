use crate::consts::CHECK;
use crate::util::{Argument, AsOption, IdentExt2, Parenthesised};
use proc_macro2::Span;
use proc_macro2::TokenStream as TokenStream2;
use quote::{quote, ToTokens, format_ident};
use syn::{
    braced,
    parse::{Error, Parse, ParseStream, Result},
    spanned::Spanned,
<<<<<<< HEAD
    Attribute, Block, FnArg, Ident, Pat, Path, PathSegment, ReturnType, Stmt, Token, Type, Lifetime, Visibility
=======
    Attribute, Block, FnArg, Ident, Pat, Path, PathSegment, ReturnType, Stmt, Token, Type,
    Visibility,
>>>>>>> 581eb2fb
};

#[derive(Debug, PartialEq)]
pub enum OnlyIn {
    Dm,
    Guild,
    None,
}

impl OnlyIn {
    #[inline]
    pub fn from_str(s: &str, span: Span) -> Result<Self> {
        match s {
            "guilds" | "guild" => Ok(OnlyIn::Guild),
            "dms" | "dm" => Ok(OnlyIn::Dm),
            _ => Err(Error::new(span, "invalid restriction type")),
        }
    }
}

impl ToTokens for OnlyIn {
    fn to_tokens(&self, stream: &mut TokenStream2) {
        let only_in_path = quote!(serenity::framework::standard::OnlyIn);
        match self {
            OnlyIn::Dm => stream.extend(quote!(#only_in_path::Dm)),
            OnlyIn::Guild => stream.extend(quote!(#only_in_path::Guild)),
            OnlyIn::None => stream.extend(quote!(#only_in_path::None)),
        }
    }
}

impl Default for OnlyIn {
    #[inline]
    fn default() -> Self {
        OnlyIn::None
    }
}

fn parse_argument(arg: FnArg) -> Result<Argument> {
    match arg {
        FnArg::Typed(typed) => {
            let pat = typed.pat;
            let kind = typed.ty;

            match *pat {
                Pat::Ident(id) => {
                    let name = id.ident;
                    let mutable = id.mutability;

                    Ok(Argument {
                        mutable,
                        name,
                        kind: *kind,
                    })
                }
                Pat::Wild(wild) => {
                    let token = wild.underscore_token;

                    let name = Ident::new("_", token.spans[0]);

                    Ok(Argument {
                        mutable: None,
                        name,
                        kind: *kind,
                    })
                }
                _ => Err(Error::new(
                    pat.span(),
                    format_args!("unsupported pattern: {:?}", pat),
                )),
            }
        }
        FnArg::Receiver(_) => Err(Error::new(
            arg.span(),
            format_args!("`self` arguments are prohibited: {:?}", arg),
        )),
    }
}

#[derive(Debug)]
pub enum CommandFunKind {
    Command,
    Help,
    Check
}

#[derive(Debug)]
pub struct CommandFun {
    /// `#[...]`-style attributes.
    pub attributes: Vec<Attribute>,
    /// Populated by `#[cfg(...)]` type attributes.
    pub cooked: Vec<Attribute>,
    pub visibility: Visibility,
    pub name: Ident,
    pub args: Vec<Argument>,
    pub ret: Type,
    pub body: Vec<Stmt>,
    pub kind: Option<CommandFunKind>,
}

impl Parse for CommandFun {
    fn parse(input: ParseStream<'_>) -> Result<Self> {
        let attributes = input.call(Attribute::parse_outer)?;

        let (cooked, mut attributes): (Vec<_>, Vec<_>) =
            attributes.into_iter().partition(|a| a.path.is_ident("cfg"));

        for attr in &mut attributes {
            // Rename documentation comment attributes (`#[doc = "..."]`) to `#[description = "..."]`.
            if attr.path.is_ident("doc") {
                attr.path = Path::from(PathSegment::from(Ident::new(
                    "description",
                    Span::call_site(),
                )));
            }
        }

        let visibility = input.parse::<Visibility>()?;

        input.parse::<Token![async]>()?;
        input.parse::<Token![fn]>()?;
        let name = input.parse()?;
        // (...)
        let Parenthesised(args) = input.parse::<Parenthesised<FnArg>>()?;

        let ret = match input.parse::<ReturnType>()? {
            ReturnType::Type(_, t) => (*t).clone(),
            ReturnType::Default => {
                return Err(input
                    .error("expected a result type of either `CommandResult` or `CheckResult`"))
            }
        };

        // { ... }
        let bcont;
        braced!(bcont in input);
        let body = bcont.call(Block::parse_within)?;

        let args = args
            .into_iter()
            .map(parse_argument)
            .collect::<Result<Vec<_>>>()?;

        Ok(Self {
            attributes,
            cooked,
            visibility,
            name,
            args,
            ret,
            body,
            kind: None,
        })
    }
}

fn visit_reference_arguments(args: &Vec<Argument>) -> (Vec<Argument>, Vec<Lifetime>, Vec<TokenStream2>, Vec<TokenStream2>) {
    let mut counter = 1;
    let mut modified_arguments = Vec::new();
    let mut lifetimes = Vec::new();

    for arg in args.iter() {
        let mut current_arg = arg.clone();


        // is this a reference argument?
        if let Type::Reference(rt) = &mut current_arg.kind {
            // Add a lifetime to this variable if it doesn't have one already
            if rt.lifetime.is_none() {
                let new_lifetime = Lifetime::new(&format!("'life{}", counter), Span::call_site());
                lifetimes.push(new_lifetime.clone());
                rt.lifetime = Some(new_lifetime);
                counter += 1;
            }
        }

        modified_arguments.push(current_arg);
    }

    // Make the lifetime requirements
    let mut lifetime_requirements = vec![quote!('life0: 'async_trait), quote!(Self: 'async_trait)];
    let mut simple_lifetime_requirements = vec![];

    for lifetime in lifetimes.iter() {
        lifetime_requirements.push(quote!(#lifetime: 'async_trait));
        simple_lifetime_requirements.push(quote!(#lifetime: 'async_trait));

    }

    (modified_arguments, lifetimes, lifetime_requirements, simple_lifetime_requirements)
}

impl ToTokens for CommandFun {
    fn to_tokens(&self, stream: &mut TokenStream2) {
        let Self {
            attributes: _,
            cooked,
            visibility,
            name,
            args,
            ret,
            body,
            kind,
        } = self;

<<<<<<< HEAD
        let (args, lifetimes, lifetime_requirements, simple_lifetime_requirements) = visit_reference_arguments(args);

        let arg_names = args.iter().map(|a| a.name.clone()).collect::<Vec<_>>();


        let struct_name = format_ident!("_{}", name);

        let (fn_name, async_command) = match kind.as_ref().unwrap() {
            CommandFunKind::Command => {
                (quote!(command), quote!(serenity::framework::standard::AsyncCommand))
            },
            CommandFunKind::Check => {
                (quote!(check),quote!(serenity::framework::standard::AsyncCheckFunction))
            },
            CommandFunKind::Help => {
                (quote!(help), quote!(serenity::framework::standard::AsyncHelpCommand))
=======
        stream.extend(quote! {
            #(#cooked)*
            #visibility fn #name (#(#args),*) -> #ret {
                #(#body)*
>>>>>>> 581eb2fb
            }
        };

        let output = quote! {
            #[allow(non_camel_case_types)]
            pub struct #struct_name {}

            impl #async_command for #struct_name {
                #(#cooked)*
                #[allow(unused_mut)]
                #visibility fn #fn_name <'life0 #(, #lifetimes)*, 'async_trait> (
                        &'life0 self,
                        #(#args,)*
                    ) -> core::pin::Pin<
                        Box<
                            dyn core::future::Future<Output = #ret>
                            + core::marker::Send
                            + 'async_trait,
                        >,
                    >
                        where #(#lifetime_requirements, )*
                {

                    fn __inner<'async_trait #(, #lifetimes)*> (
                        #(#args,)*
                    ) -> core::pin::Pin<
                        Box<
                            dyn core::future::Future<Output = #ret>
                            + core::marker::Send
                            + 'async_trait
                        >,
                    >
                        where #(#simple_lifetime_requirements, )*
                    {
                        Box::pin(async move {
                            #(#body)*
                        })
                    }

                    __inner(#(#arg_names,)*)
                }
            }
        };

        stream.extend(output);
    }
}

#[derive(Debug, Default)]
pub struct Permissions(pub u64);

impl Permissions {
    pub fn from_str(s: &str) -> Option<Self> {
        Some(Permissions(match s.to_uppercase().as_str() {
            "PRESET_GENERAL" => 0b0000_0110_0011_0111_1101_1100_0100_0001,
            "PRESET_TEXT" => 0b0000_0000_0000_0111_1111_1100_0100_0000,
            "PRESET_VOICE" => 0b0000_0011_1111_0000_0000_0000_0000_0000,
            "CREATE_INVITE" => 0b0000_0000_0000_0000_0000_0000_0000_0001,
            "KICK_MEMBERS" => 0b0000_0000_0000_0000_0000_0000_0000_0010,
            "BAN_MEMBERS" => 0b0000_0000_0000_0000_0000_0000_0000_0100,
            "ADMINISTRATOR" => 0b0000_0000_0000_0000_0000_0000_0000_1000,
            "MANAGE_CHANNELS" => 0b0000_0000_0000_0000_0000_0000_0001_0000,
            "MANAGE_GUILD" => 0b0000_0000_0000_0000_0000_0000_0010_0000,
            "ADD_REACTIONS" => 0b0000_0000_0000_0000_0000_0000_0100_0000,
            "VIEW_AUDIT_LOG" => 0b0000_0000_0000_0000_0000_0000_1000_0000,
            "PRIORITY_SPEAKER" => 0b0000_0000_0000_0000_0000_0001_0000_0000,
            "READ_MESSAGES" => 0b0000_0000_0000_0000_0000_0100_0000_0000,
            "SEND_MESSAGES" => 0b0000_0000_0000_0000_0000_1000_0000_0000,
            "SEND_TTS_MESSAGES" => 0b0000_0000_0000_0000_0001_0000_0000_0000,
            "MANAGE_MESSAGES" => 0b0000_0000_0000_0000_0010_0000_0000_0000,
            "EMBED_LINKS" => 0b0000_0000_0000_0000_0100_0000_0000_0000,
            "ATTACH_FILES" => 0b0000_0000_0000_0000_1000_0000_0000_0000,
            "READ_MESSAGE_HISTORY" => 0b0000_0000_0000_0001_0000_0000_0000_0000,
            "MENTION_EVERYONE" => 0b0000_0000_0000_0010_0000_0000_0000_0000,
            "USE_EXTERNAL_EMOJIS" => 0b0000_0000_0000_0100_0000_0000_0000_0000,
            "CONNECT" => 0b0000_0000_0001_0000_0000_0000_0000_0000,
            "SPEAK" => 0b0000_0000_0010_0000_0000_0000_0000_0000,
            "MUTE_MEMBERS" => 0b0000_0000_0100_0000_0000_0000_0000_0000,
            "DEAFEN_MEMBERS" => 0b0000_0000_1000_0000_0000_0000_0000_0000,
            "MOVE_MEMBERS" => 0b0000_0001_0000_0000_0000_0000_0000_0000,
            "USE_VAD" => 0b0000_0010_0000_0000_0000_0000_0000_0000,
            "CHANGE_NICKNAME" => 0b0000_0100_0000_0000_0000_0000_0000_0000,
            "MANAGE_NICKNAMES" => 0b0000_1000_0000_0000_0000_0000_0000_0000,
            "MANAGE_ROLES" => 0b0001_0000_0000_0000_0000_0000_0000_0000,
            "MANAGE_WEBHOOKS" => 0b0010_0000_0000_0000_0000_0000_0000_0000,
            "MANAGE_EMOJIS" => 0b0100_0000_0000_0000_0000_0000_0000_0000,
            _ => return None,
        }))
    }
}

impl ToTokens for Permissions {
    fn to_tokens(&self, stream: &mut TokenStream2) {
        let bits = self.0;

        let path = quote!(serenity::model::permissions::Permissions);

        stream.extend(quote! {
            #path { bits: #bits }
        });
    }
}

#[derive(Debug, Default, Clone, Copy, PartialEq)]
pub struct Colour(pub u32);

impl Colour {
    pub fn from_str(s: &str) -> Option<Self> {
        Some(Colour(match s.to_uppercase().as_str() {
            "BLITZ_BLUE" => 0x6FC6E2,
            "BLUE" => 0x3498DB,
            "BLURPLE" => 0x7289DA,
            "DARK_BLUE" => 0x206694,
            "DARK_GOLD" => 0xC27C0E,
            "DARK_GREEN" => 0x1F8B4C,
            "DARK_GREY" => 0x607D8B,
            "DARK_MAGENTA" => 0xAD14757,
            "DARK_ORANGE" => 0xA84300,
            "DARK_PURPLE" => 0x71368A,
            "DARK_RED" => 0x992D22,
            "DARK_TEAL" => 0x11806A,
            "DARKER_GREY" => 0x546E7A,
            "FABLED_PINK" => 0xFAB81ED,
            "FADED_PURPLE" => 0x8882C4,
            "FOOYOO" => 0x11CA80,
            "GOLD" => 0xF1C40F,
            "KERBAL" => 0xBADA55,
            "LIGHT_GREY" => 0x979C9F,
            "LIGHTER_GREY" => 0x95A5A6,
            "MAGENTA" => 0xE91E63,
            "MEIBE_PINK" => 0xE68397,
            "ORANGE" => 0xE67E22,
            "PURPLE" => 0x9B59B6,
            "RED" => 0xE74C3C,
            "ROHRKATZE_BLUE" => 0x7596FF,
            "ROSEWATER" => 0xF6DBD8,
            "TEAL" => 0x1ABC9C,
            _ => return None,
        }))
    }
}

impl ToTokens for Colour {
    fn to_tokens(&self, stream: &mut TokenStream2) {
        let value = self.0;
        let path = quote!(serenity::utils::Colour);

        stream.extend(quote! {
            #path(#value)
        });
    }
}

#[derive(Debug, Default)]
pub struct Checks(pub Vec<Ident>);

impl ToTokens for Checks {
    fn to_tokens(&self, stream: &mut TokenStream2) {
        let v = self.0.iter().map(|i| i.with_suffix(CHECK));

        stream.extend(quote!(&[#(&#v),*]));
    }
}

#[derive(Debug, Default)]
pub struct Options {
    pub checks: Checks,
    pub bucket: AsOption<String>,
    pub aliases: Vec<String>,
    pub description: AsOption<String>,
    pub delimiters: Vec<String>,
    pub usage: AsOption<String>,
    pub examples: Vec<String>,
    pub min_args: AsOption<u16>,
    pub max_args: AsOption<u16>,
    pub allowed_roles: Vec<String>,
    pub required_permissions: Permissions,
    pub help_available: bool,
    pub only_in: OnlyIn,
    pub owners_only: bool,
    pub owner_privilege: bool,
    pub sub_commands: Vec<Ident>,
}

impl Options {
    #[inline]
    pub fn new() -> Self {
        let mut options = Self::default();

        options.help_available = true;

        options
    }
}

#[derive(PartialEq, Debug)]
pub enum HelpBehaviour {
    Strike,
    Hide,
    Nothing,
}

impl HelpBehaviour {
    pub fn from_str(s: &str) -> Option<Self> {
        Some(match s.to_lowercase().as_str() {
            "strike" => HelpBehaviour::Strike,
            "hide" => HelpBehaviour::Hide,
            "nothing" => HelpBehaviour::Nothing,
            _ => return None,
        })
    }
}

impl ToTokens for HelpBehaviour {
    fn to_tokens(&self, stream: &mut TokenStream2) {
        let help_behaviour_path = quote!(serenity::framework::standard::HelpBehaviour);
        match self {
            HelpBehaviour::Strike => stream.extend(quote!(#help_behaviour_path::Strike)),
            HelpBehaviour::Hide => stream.extend(quote!(#help_behaviour_path::Hide)),
            HelpBehaviour::Nothing => stream.extend(quote!(#help_behaviour_path::Nothing)),
        }
    }
}

#[derive(Debug, PartialEq)]
pub struct HelpOptions {
    pub suggestion_text: String,
    pub no_help_available_text: String,
    pub usage_label: String,
    pub usage_sample_label: String,
    pub ungrouped_label: String,
    pub description_label: String,
    pub grouped_label: String,
    pub aliases_label: String,
    pub guild_only_text: String,
    pub checks_label: String,
    pub dm_only_text: String,
    pub dm_and_guild_text: String,
    pub available_text: String,
    pub command_not_found_text: String,
    pub individual_command_tip: String,
    pub strikethrough_commands_tip_in_dm: Option<String>,
    pub strikethrough_commands_tip_in_guild: Option<String>,
    pub group_prefix: String,
    pub lacking_role: HelpBehaviour,
    pub lacking_permissions: HelpBehaviour,
    pub lacking_ownership: HelpBehaviour,
    pub lacking_conditions: HelpBehaviour,
    pub wrong_channel: HelpBehaviour,
    pub embed_error_colour: Colour,
    pub embed_success_colour: Colour,
    pub max_levenshtein_distance: usize,
    pub indention_prefix: String,
}

impl Default for HelpOptions {
    fn default() -> HelpOptions {
        HelpOptions {
            suggestion_text: "Did you mean `{}`?".to_string(),
            no_help_available_text: "**Error**: No help available.".to_string(),
            usage_label: "Usage".to_string(),
            usage_sample_label: "Sample usage".to_string(),
            ungrouped_label: "Ungrouped".to_string(),
            grouped_label: "Group".to_string(),
            aliases_label: "Aliases".to_string(),
            description_label: "Description".to_string(),
            guild_only_text: "Only in guilds".to_string(),
            checks_label: "Checks".to_string(),
            dm_only_text: "Only in DM".to_string(),
            dm_and_guild_text: "In DM and guilds".to_string(),
            available_text: "Available".to_string(),
            command_not_found_text: "**Error**: Command `{}` not found.".to_string(),
            individual_command_tip: "To get help with an individual command, pass its \
                                     name as an argument to this command."
                .to_string(),
            group_prefix: "Prefix".to_string(),
            strikethrough_commands_tip_in_dm: Some(String::new()),
            strikethrough_commands_tip_in_guild: Some(String::new()),
            lacking_role: HelpBehaviour::Strike,
            lacking_permissions: HelpBehaviour::Strike,
            lacking_ownership: HelpBehaviour::Hide,
            lacking_conditions: HelpBehaviour::Strike,
            wrong_channel: HelpBehaviour::Strike,
            embed_error_colour: Colour::from_str("DARK_RED").unwrap(),
            embed_success_colour: Colour::from_str("ROSEWATER").unwrap(),
            max_levenshtein_distance: 0,
            indention_prefix: "-".to_string(),
        }
    }
}

#[derive(Debug)]
pub struct GroupStruct {
    pub visibility: Visibility,
    pub cooked: Vec<Attribute>,
    pub attributes: Vec<Attribute>,
    pub name: Ident,
}

impl Parse for GroupStruct {
    fn parse(input: ParseStream<'_>) -> Result<Self> {
        let attributes = input.call(Attribute::parse_outer)?;
<<<<<<< HEAD

        let (cooked, attributes): (Vec<_>, Vec<_>) = attributes
            .into_iter()
            .partition(|a| a.path.is_ident("cfg") || a.path.is_ident("doc"));

        let visibility = input.parse()?;

        input.parse::<Token![struct]>()?;

        let name = input.parse()?;

        input.parse::<Token![;]>()?;

=======

        let (cooked, attributes): (Vec<_>, Vec<_>) = attributes
            .into_iter()
            .partition(|a| a.path.is_ident("cfg") || a.path.is_ident("doc"));

        let visibility = input.parse()?;

        input.parse::<Token![struct]>()?;

        let name = input.parse()?;

        input.parse::<Token![;]>()?;

>>>>>>> 581eb2fb
        Ok(Self {
            visibility,
            cooked,
            attributes,
            name,
        })
    }
}

impl ToTokens for GroupStruct {
    fn to_tokens(&self, stream: &mut TokenStream2) {
        let Self {
            visibility,
            cooked,
            attributes: _,
            name,
        } = self;

        stream.extend(quote! {
            #(#cooked)*
            #visibility struct #name;
        });
    }
}

#[derive(Debug, Default)]
pub struct GroupOptions {
    pub prefixes: Vec<String>,
    pub only_in: OnlyIn,
    pub owners_only: bool,
    pub owner_privilege: bool,
    pub help_available: bool,
    pub allowed_roles: Vec<String>,
    pub required_permissions: Permissions,
    pub checks: Checks,
    pub default_command: AsOption<Ident>,
    pub description: AsOption<String>,
    pub commands: Vec<Ident>,
    pub sub_groups: Vec<Ident>,
}

impl GroupOptions {
    #[inline]
    pub fn new() -> Self {
        let mut options = Self::default();

        options.help_available = true;

        options
    }
}<|MERGE_RESOLUTION|>--- conflicted
+++ resolved
@@ -7,12 +7,9 @@
     braced,
     parse::{Error, Parse, ParseStream, Result},
     spanned::Spanned,
-<<<<<<< HEAD
-    Attribute, Block, FnArg, Ident, Pat, Path, PathSegment, ReturnType, Stmt, Token, Type, Lifetime, Visibility
-=======
+    Lifetime,
     Attribute, Block, FnArg, Ident, Pat, Path, PathSegment, ReturnType, Stmt, Token, Type,
     Visibility,
->>>>>>> 581eb2fb
 };
 
 #[derive(Debug, PartialEq)]
@@ -218,7 +215,6 @@
             kind,
         } = self;
 
-<<<<<<< HEAD
         let (args, lifetimes, lifetime_requirements, simple_lifetime_requirements) = visit_reference_arguments(args);
 
         let arg_names = args.iter().map(|a| a.name.clone()).collect::<Vec<_>>();
@@ -235,12 +231,6 @@
             },
             CommandFunKind::Help => {
                 (quote!(help), quote!(serenity::framework::standard::AsyncHelpCommand))
-=======
-        stream.extend(quote! {
-            #(#cooked)*
-            #visibility fn #name (#(#args),*) -> #ret {
-                #(#body)*
->>>>>>> 581eb2fb
             }
         };
 
@@ -543,7 +533,6 @@
 impl Parse for GroupStruct {
     fn parse(input: ParseStream<'_>) -> Result<Self> {
         let attributes = input.call(Attribute::parse_outer)?;
-<<<<<<< HEAD
 
         let (cooked, attributes): (Vec<_>, Vec<_>) = attributes
             .into_iter()
@@ -557,21 +546,6 @@
 
         input.parse::<Token![;]>()?;
 
-=======
-
-        let (cooked, attributes): (Vec<_>, Vec<_>) = attributes
-            .into_iter()
-            .partition(|a| a.path.is_ident("cfg") || a.path.is_ident("doc"));
-
-        let visibility = input.parse()?;
-
-        input.parse::<Token![struct]>()?;
-
-        let name = input.parse()?;
-
-        input.parse::<Token![;]>()?;
-
->>>>>>> 581eb2fb
         Ok(Self {
             visibility,
             cooked,
