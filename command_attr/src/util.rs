use crate::structures::CommandFun;
use proc_macro::TokenStream;
use proc_macro2::Span;
use proc_macro2::TokenStream as TokenStream2;
use quote::{format_ident, quote, ToTokens};
use syn::{
    braced, bracketed, parenthesized,
    parse::{Error, Parse, ParseStream, Result as SynResult},
    parse_quote,
    punctuated::Punctuated,
    spanned::Spanned,
    token::{Comma, Mut},
    Ident, Lit, Type,
};

pub trait LitExt {
    fn to_str(&self) -> String;
    fn to_bool(&self) -> bool;
    fn to_ident(&self) -> Ident;
}

impl LitExt for Lit {
    fn to_str(&self) -> String {
        match self {
            Lit::Str(s) => s.value(),
            Lit::ByteStr(s) => unsafe { String::from_utf8_unchecked(s.value()) },
            Lit::Char(c) => c.value().to_string(),
            Lit::Byte(b) => (b.value() as char).to_string(),
            _ => panic!("values must be a (byte)string or a char"),
        }
    }

    fn to_bool(&self) -> bool {
        if let Lit::Bool(b) = self {
            b.value
        } else {
            self.to_str()
                .parse()
                .unwrap_or_else(|_| panic!("expected bool from {:?}", self))
        }
    }

    #[inline]
    fn to_ident(&self) -> Ident {
        Ident::new(&self.to_str(), self.span())
    }
}

pub trait IdentExt2: Sized {
    fn to_uppercase(&self) -> Self;
    fn with_suffix(&self, suf: &str) -> Ident;
}

impl IdentExt2 for Ident {
    #[inline]
    fn to_uppercase(&self) -> Self {
        format_ident!("{}", self.to_string().to_uppercase())
    }

    #[inline]
    fn with_suffix(&self, suffix: &str) -> Ident {
        format_ident!("{}_{}", self.to_string().to_uppercase(), suffix)
    }
}

#[inline]
pub fn into_stream(e: Error) -> TokenStream {
    e.to_compile_error().into()
}

macro_rules! propagate_err {
    ($res:expr) => {{
        match $res {
            Ok(v) => v,
            Err(e) => return $crate::util::into_stream(e),
        }
    }};
}

#[derive(Debug)]
pub struct Bracketed<T>(pub Punctuated<T, Comma>);

impl<T: Parse> Parse for Bracketed<T> {
    fn parse(input: ParseStream<'_>) -> SynResult<Self> {
        let content;
        bracketed!(content in input);

        Ok(Bracketed(content.parse_terminated(T::parse)?))
    }
}

#[derive(Debug)]
pub struct Braced<T>(pub Punctuated<T, Comma>);

impl<T: Parse> Parse for Braced<T> {
    fn parse(input: ParseStream<'_>) -> SynResult<Self> {
        let content;
        braced!(content in input);

        Ok(Braced(content.parse_terminated(T::parse)?))
    }
}

#[derive(Debug)]
pub struct Parenthesised<T>(pub Punctuated<T, Comma>);

impl<T: Parse> Parse for Parenthesised<T> {
    fn parse(input: ParseStream<'_>) -> SynResult<Self> {
        let content;
        parenthesized!(content in input);

        Ok(Parenthesised(content.parse_terminated(T::parse)?))
    }
}

#[derive(Debug)]
pub struct AsOption<T>(pub Option<T>);

impl<T> AsOption<T> {
    #[inline]
    pub fn map<U>(self, f: impl FnOnce(T) -> U) -> AsOption<U> {
<<<<<<< HEAD
        AsOption(match self.0 {
            Some(v) => Some(f(v)),
            None => None,
        })
=======
        AsOption(self.0.map(f))
>>>>>>> 581eb2fb
    }
}

impl<T: ToTokens> ToTokens for AsOption<T> {
    fn to_tokens(&self, stream: &mut TokenStream2) {
        match &self.0 {
            Some(o) => stream.extend(quote!(Some(#o))),
            None => stream.extend(quote!(None)),
        }
    }
}

impl<T> Default for AsOption<T> {
    #[inline]
    fn default() -> Self {
        AsOption(None)
    }
}

<<<<<<< HEAD
#[derive(Debug, Clone)]
=======
#[derive(Debug)]
>>>>>>> 581eb2fb
pub struct Argument {
    pub mutable: Option<Mut>,
    pub name: Ident,
    pub kind: Type,
}

impl ToTokens for Argument {
    fn to_tokens(&self, stream: &mut TokenStream2) {
        let Argument {
            mutable,
            name,
            kind,
        } = self;

        stream.extend(quote! {
            #mutable #name: #kind
        });
    }
}

<<<<<<< HEAD
=======
#[inline]
pub fn generate_type_validation(have: Type, expect: Type) -> syn::Stmt {
    parse_quote! {
        serenity::static_assertions::assert_type_eq_all!(#have, #expect);
    }
}

>>>>>>> 581eb2fb
#[derive(Debug, Clone, Copy, PartialEq, Eq)]
pub enum DeclarFor {
    Command,
    Help,
    Check,
}

pub fn create_declaration_validations(fun: &mut CommandFun, dec_for: DeclarFor) -> SynResult<()> {
    let len = match dec_for {
        DeclarFor::Command => 3,
        DeclarFor::Help => 6,
        DeclarFor::Check => 4,
    };

    if fun.args.len() > len {
        return Err(Error::new(
            fun.args.last().unwrap().span(),
            format_args!("function's arity exceeds more than {} arguments", len),
        ));
    }

<<<<<<< HEAD
    let context: Type = parse_quote!(&mut Context);
    let message: Type = parse_quote!(&Message);
    let args: Type = parse_quote!(Args);
    let args2: Type = parse_quote!(&mut Args);
    let options: Type = parse_quote!(&'static CommandOptions);
    let hoptions: Type = parse_quote!(&'static HelpOptions);
    let groups: Type = parse_quote!(&[&'static CommandGroup]);
    let owners: Type = parse_quote!(HashSet<UserId>);

    let context_path: Type = parse_quote!(&mut serenity::prelude::Context);
    let message_path: Type = parse_quote!(&serenity::model::channel::Message);
    let args_path: Type = parse_quote!(serenity::framework::standard::Args);
    let args2_path: Type = parse_quote!(&mut serenity::framework::standard::Args);
    let options_path: Type = parse_quote!(&'static serenity::framework::standard::CommandOptions);
    let hoptions_path: Type = parse_quote!(&'static serenity::framework::standard::HelpOptions);
    let groups_path: Type = parse_quote!(&[&'static serenity::framework::standard::CommandGroup]);
    let owners_path: Type = parse_quote!(std::collections::HashSet<serenity::model::id::UserId, std::hash::BuildHasher>);

    let ctx_error = "first argument's type should be `&mut Context`";
    let msg_error = "second argument's type should be `&Message`";
    let args_error = "third argument's type should be `Args`";
    let args2_error = "third argument's type should be `&mut Args`";
    let options_error = "fourth argument's type should be `&'static CommandOptions`";
    let hoptions_error = "fourth argument's type should be `&'static HelpOptions`";
    let groups_error = "fifth argument's type should be `&[&'static CommandGroup]`";
    let owners_error = "sixth argument's type should be `HashSet<UserId>`";

    #[allow(unused_assignments)]
    macro_rules! spoof_or_check {
        ($(($($help:tt)?) [$($mut:tt)?] $type:ident, $name:literal, $error:ident, $path:ident);*) => {{
            macro_rules! arg {
                () => {
                    None
                };
                (mut) => {
                    Some(parse_quote!(mut))
                }
            }

            macro_rules! help {
                ($b:block) => {
                    $b
                };
                (help $b:block) => {
                    if dec_for == DeclarFor::Help {
                        $b
                    }
                }
            }

            let mut index = 0;
            $(
                help!($($help)? {
                    match fun.args.get(index) {
                        Some(x) => {
                            if x.kind != $type {
                                return Err(Error::new(fun.args[index].span(), $error));
                            }
                        },
                        None => fun.args.push(Argument {
                            mutable: arg!($($mut)?),
                            name: Ident::new($name, Span::call_site()),
                            kind: $path,
                        }),
                    }
                });

                index += 1;
            )*

            let _ = index;
        }};
    }

    if dec_for != DeclarFor::Check {
        spoof_or_check! {
            ()     []    context,  "_ctx",     ctx_error,      context_path;
            ()     []    message,  "_msg",     msg_error,      message_path;
            ()     [mut] args,     "_args",    args_error,     args_path;
            (help) []    hoptions, "_hoptions", hoptions_error, hoptions_path;
            (help) []    groups,   "_groups",  groups_error,   groups_path;
            (help) []    owners,   "_owners",  owners_error,   owners_path
        }
    } else {
        spoof_or_check! {
            ()     []    context, "_ctx",     ctx_error,     context_path;
            ()     []    message, "_msg",     msg_error,     message_path;
            ()     []    args2,   "_args",    args2_error,   args2_path;
            ()     []    options, "_options", options_error, options_path
=======
    let context: Type = parse_quote!(&mut serenity::client::Context);
    let message: Type = parse_quote!(&serenity::model::channel::Message);
    let args: Type = parse_quote!(serenity::framework::standard::Args);
    let args2: Type = parse_quote!(&mut serenity::framework::standard::Args);
    let options: Type = parse_quote!(&serenity::framework::standard::CommandOptions);
    let hoptions: Type = parse_quote!(&'static serenity::framework::standard::HelpOptions);
    let groups: Type = parse_quote!(&[&'static serenity::framework::standard::CommandGroup]);
    let owners: Type = parse_quote!(std::collections::HashSet<serenity::model::id::UserId>);

    let mut index = 0;

    let mut spoof_or_check = |kind: Type, name: &str| {
        match fun.args.get(index) {
            Some(x) => fun.body.insert(0, generate_type_validation(x.kind.clone(), kind)),
            None => fun.args.push(Argument {
                mutable: None,
                name: Ident::new(name, Span::call_site()),
                kind,
            }),
>>>>>>> 581eb2fb
        }

        index += 1;
    };

    spoof_or_check(context, "_ctx");
    spoof_or_check(message, "_msg");

    if dec_for == DeclarFor::Check {
        spoof_or_check(args2, "_args");
        spoof_or_check(options, "_options");

        return Ok(());
    }

    spoof_or_check(args, "_args");

    if dec_for == DeclarFor::Help {
        spoof_or_check(hoptions, "_hoptions");
        spoof_or_check(groups, "_groups");
        spoof_or_check(owners, "_owners");
    }

    Ok(())
}

#[inline]
pub fn create_return_type_validation(r#fn: &mut CommandFun, expect: Type) {
    let stmt = generate_type_validation(r#fn.ret.clone(), expect);
    r#fn.body.insert(0, stmt);
}<|MERGE_RESOLUTION|>--- conflicted
+++ resolved
@@ -119,14 +119,7 @@
 impl<T> AsOption<T> {
     #[inline]
     pub fn map<U>(self, f: impl FnOnce(T) -> U) -> AsOption<U> {
-<<<<<<< HEAD
-        AsOption(match self.0 {
-            Some(v) => Some(f(v)),
-            None => None,
-        })
-=======
         AsOption(self.0.map(f))
->>>>>>> 581eb2fb
     }
 }
 
@@ -146,11 +139,7 @@
     }
 }
 
-<<<<<<< HEAD
-#[derive(Debug, Clone)]
-=======
-#[derive(Debug)]
->>>>>>> 581eb2fb
+#[derive(Debug)]
 pub struct Argument {
     pub mutable: Option<Mut>,
     pub name: Ident,
@@ -171,8 +160,6 @@
     }
 }
 
-<<<<<<< HEAD
-=======
 #[inline]
 pub fn generate_type_validation(have: Type, expect: Type) -> syn::Stmt {
     parse_quote! {
@@ -180,7 +167,6 @@
     }
 }
 
->>>>>>> 581eb2fb
 #[derive(Debug, Clone, Copy, PartialEq, Eq)]
 pub enum DeclarFor {
     Command,
@@ -202,97 +188,6 @@
         ));
     }
 
-<<<<<<< HEAD
-    let context: Type = parse_quote!(&mut Context);
-    let message: Type = parse_quote!(&Message);
-    let args: Type = parse_quote!(Args);
-    let args2: Type = parse_quote!(&mut Args);
-    let options: Type = parse_quote!(&'static CommandOptions);
-    let hoptions: Type = parse_quote!(&'static HelpOptions);
-    let groups: Type = parse_quote!(&[&'static CommandGroup]);
-    let owners: Type = parse_quote!(HashSet<UserId>);
-
-    let context_path: Type = parse_quote!(&mut serenity::prelude::Context);
-    let message_path: Type = parse_quote!(&serenity::model::channel::Message);
-    let args_path: Type = parse_quote!(serenity::framework::standard::Args);
-    let args2_path: Type = parse_quote!(&mut serenity::framework::standard::Args);
-    let options_path: Type = parse_quote!(&'static serenity::framework::standard::CommandOptions);
-    let hoptions_path: Type = parse_quote!(&'static serenity::framework::standard::HelpOptions);
-    let groups_path: Type = parse_quote!(&[&'static serenity::framework::standard::CommandGroup]);
-    let owners_path: Type = parse_quote!(std::collections::HashSet<serenity::model::id::UserId, std::hash::BuildHasher>);
-
-    let ctx_error = "first argument's type should be `&mut Context`";
-    let msg_error = "second argument's type should be `&Message`";
-    let args_error = "third argument's type should be `Args`";
-    let args2_error = "third argument's type should be `&mut Args`";
-    let options_error = "fourth argument's type should be `&'static CommandOptions`";
-    let hoptions_error = "fourth argument's type should be `&'static HelpOptions`";
-    let groups_error = "fifth argument's type should be `&[&'static CommandGroup]`";
-    let owners_error = "sixth argument's type should be `HashSet<UserId>`";
-
-    #[allow(unused_assignments)]
-    macro_rules! spoof_or_check {
-        ($(($($help:tt)?) [$($mut:tt)?] $type:ident, $name:literal, $error:ident, $path:ident);*) => {{
-            macro_rules! arg {
-                () => {
-                    None
-                };
-                (mut) => {
-                    Some(parse_quote!(mut))
-                }
-            }
-
-            macro_rules! help {
-                ($b:block) => {
-                    $b
-                };
-                (help $b:block) => {
-                    if dec_for == DeclarFor::Help {
-                        $b
-                    }
-                }
-            }
-
-            let mut index = 0;
-            $(
-                help!($($help)? {
-                    match fun.args.get(index) {
-                        Some(x) => {
-                            if x.kind != $type {
-                                return Err(Error::new(fun.args[index].span(), $error));
-                            }
-                        },
-                        None => fun.args.push(Argument {
-                            mutable: arg!($($mut)?),
-                            name: Ident::new($name, Span::call_site()),
-                            kind: $path,
-                        }),
-                    }
-                });
-
-                index += 1;
-            )*
-
-            let _ = index;
-        }};
-    }
-
-    if dec_for != DeclarFor::Check {
-        spoof_or_check! {
-            ()     []    context,  "_ctx",     ctx_error,      context_path;
-            ()     []    message,  "_msg",     msg_error,      message_path;
-            ()     [mut] args,     "_args",    args_error,     args_path;
-            (help) []    hoptions, "_hoptions", hoptions_error, hoptions_path;
-            (help) []    groups,   "_groups",  groups_error,   groups_path;
-            (help) []    owners,   "_owners",  owners_error,   owners_path
-        }
-    } else {
-        spoof_or_check! {
-            ()     []    context, "_ctx",     ctx_error,     context_path;
-            ()     []    message, "_msg",     msg_error,     message_path;
-            ()     []    args2,   "_args",    args2_error,   args2_path;
-            ()     []    options, "_options", options_error, options_path
-=======
     let context: Type = parse_quote!(&mut serenity::client::Context);
     let message: Type = parse_quote!(&serenity::model::channel::Message);
     let args: Type = parse_quote!(serenity::framework::standard::Args);
@@ -312,7 +207,6 @@
                 name: Ident::new(name, Span::call_site()),
                 kind,
             }),
->>>>>>> 581eb2fb
         }
 
         index += 1;
