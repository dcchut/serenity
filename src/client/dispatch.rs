--- conflicted
+++ resolved
@@ -60,18 +60,10 @@
     runner_tx: &UnboundedSender<InterMessage>,
     shard_id: u64,
     http: &Arc<Http>,
-<<<<<<< HEAD
     cache: &Arc<AsyncRwLock<Cache>>,
 ) -> Context {
     Context::new(Arc::clone(data), runner_tx.clone(), shard_id, Arc::clone(http), Arc::clone(cache))
 }
-
-=======
-    cache: &Arc<RwLock<Cache>>,
-) -> Context {
-    Context::new(Arc::clone(data), runner_tx.clone(), shard_id, Arc::clone(http), Arc::clone(cache))
-}
->>>>>>> 581eb2fb
 
 #[cfg(not(feature = "cache"))]
 fn context(
@@ -95,7 +87,6 @@
 
 #[cfg(feature = "framework")]
 #[allow(clippy::too_many_arguments)]
-<<<<<<< HEAD
 pub(crate) async fn dispatch(
     event: DispatchEvent,
     framework: &Arc<Mutex<Option<Box<dyn Framework + Send>>>>,
@@ -103,16 +94,6 @@
     event_handler: &Option<Arc<dyn EventHandler>>,
     raw_event_handler: &Option<Arc<dyn RawEventHandler>>,
     runner_tx: &UnboundedSender<InterMessage>,
-=======
-pub(crate) fn dispatch(
-    event: DispatchEvent,
-    framework: &Arc<Mutex<Option<Box<dyn Framework + Send>>>>,
-    data: &Arc<RwLock<ShareMap>>,
-    event_handler: &Option<Arc<dyn EventHandler>>,
-    raw_event_handler: &Option<Arc<dyn RawEventHandler>>,
-    runner_tx: &Sender<InterMessage>,
-    threadpool: &ThreadPool,
->>>>>>> 581eb2fb
     shard_id: u64,
     cache_and_http: Arc<CacheAndHttp>,
 ) {
@@ -128,18 +109,11 @@
                 #[cfg(feature = "cache")]
                 let context = context(data, runner_tx, shard_id, &cache_and_http.http, &cache_and_http.cache);
 
-<<<<<<< HEAD
                 dispatch_message(
                     context.clone(),
                     event.message.clone(),
                     h,
                 ).await;
-=======
-                    #[cfg(not(feature = "cache"))]
-                    let context = context(data, runner_tx, shard_id, &cache_and_http.http);
-                    #[cfg(feature = "cache")]
-                    let context = context(data, runner_tx, shard_id, &cache_and_http.http, &cache_and_http.cache);
->>>>>>> 581eb2fb
 
                 if let Some(ref mut framework) = *framework.lock().await {
                     framework.dispatch(context, event.message).await;
@@ -155,7 +129,6 @@
                     Arc::clone(&cache_and_http),
                 ).await;
             }
-<<<<<<< HEAD
         }
     };
 
@@ -169,63 +142,17 @@
             // TODO: investigate changes necessary here
             let event_handler = Arc::clone(rh);
             event_handler.raw_event(context, e).await;
-=======
-        },
-        (None, Some(ref rh)) => {
-            if let DispatchEvent::Model(e) = event {
-                #[cfg(not(feature = "cache"))]
-                let context = context(data, runner_tx, shard_id, &cache_and_http.http);
-                #[cfg(feature = "cache")]
-                let context = context(data, runner_tx, shard_id, &cache_and_http.http, &cache_and_http.cache);
-
-                let event_handler = Arc::clone(rh);
-                threadpool.execute(move || {
-                    event_handler.raw_event(context, e);
-                });
-            }
-        },
-        (Some(_), Some(_)) => {
-            if let DispatchEvent::Model(ref e) = event {
-                    dispatch(DispatchEvent::Model(e.clone()),
-                             framework,
-                             data,
-                             &None,
-                             raw_event_handler,
-                             runner_tx,
-                             threadpool,
-                             shard_id,
-                             Arc::clone(&cache_and_http))
-            }
-            dispatch(event,
-                     framework,
-                     data,
-                     event_handler,
-                     &None,
-                     runner_tx,
-                     threadpool,
-                     shard_id,
-                     cache_and_http);
->>>>>>> 581eb2fb
         }
     };
 }
 
 #[cfg(not(feature = "framework"))]
-<<<<<<< HEAD
 pub(crate) async fn dispatch(
-=======
-pub(crate) fn dispatch(
->>>>>>> 581eb2fb
     event: DispatchEvent,
     data: &Arc<RwLock<ShareMap>>,
     event_handler: &Option<Arc<dyn EventHandler>>,
     raw_event_handler: &Option<Arc<dyn RawEventHandler>>,
-<<<<<<< HEAD
     runner_tx: &UnboundedSender<InterMessage>,
-=======
-    runner_tx: &Sender<InterMessage>,
-    threadpool: &ThreadPool,
->>>>>>> 581eb2fb
     shard_id: u64,
     cache_and_http: Arc<CacheAndHttp>,
 ) {
@@ -298,18 +225,10 @@
     };
 }
 
-<<<<<<< HEAD
 async fn dispatch_message(
     context: Context,
     mut message: Message,
     event_handler: &Arc<dyn EventHandler>,
-=======
-fn dispatch_message(
-    context: Context,
-    mut message: Message,
-    event_handler: &Arc<dyn EventHandler>,
-    threadpool: &ThreadPool,
->>>>>>> 581eb2fb
 ) {
     #[cfg(feature = "model")]
     {
@@ -324,20 +243,11 @@
 }
 // Once we can use `Box` as part of a pattern, we will reconsider boxing.
 #[allow(clippy::too_many_arguments)]
-<<<<<<< HEAD
 async fn handle_event(
     event: DispatchEvent,
     data: &Arc<AsyncRwLock<ShareMap>>,
     event_handler: &Arc<dyn EventHandler>,
     runner_tx: &UnboundedSender<InterMessage>,
-=======
-fn handle_event(
-    event: DispatchEvent,
-    data: &Arc<RwLock<ShareMap>>,
-    event_handler: &Arc<dyn EventHandler>,
-    runner_tx: &Sender<InterMessage>,
-    threadpool: &ThreadPool,
->>>>>>> 581eb2fb
     shard_id: u64,
     cache_and_http: Arc<CacheAndHttp>,
 ) {
