//! The Client contains information about a single bot's token, as well
//! as event handlers. Dispatching events to configured handlers and starting
//! the shards' connections are handled directly via the client. In addition,
//! the `http` module and `Cache` are also automatically handled by the
//! Client module for you.
//!
//! A [`Context`] is provided for every handler.
//!
//! The `http` module is the lower-level method of interacting with the Discord
//! REST API. Realistically, there should be little reason to use this yourself,
//! as the Context will do this for you. A possible use case of using the `http`
//! module is if you do not have a Cache, for purposes such as low memory
//! requirements.
//!
//! Click [here][Client examples] for an example on how to use a `Client`.
//!
//! [`Client`]: struct.Client.html#examples
//! [`Context`]: struct.Context.html
//! [Client examples]: struct.Client.html#examples

pub mod bridge;

mod context;
mod dispatch;
mod error;
mod event_handler;
mod extras;

pub use self::{
    context::Context,
    error::Error as ClientError,
    event_handler::{EventHandler, RawEventHandler},
    extras::Extras,
};

pub use crate::CacheAndHttp;

#[cfg(feature = "cache")]
pub use crate::cache::{Cache, CacheRwLock};

#[cfg(feature = "cache")]
use std::time::Duration;

use crate::internal::prelude::*;
use crate::internal::AsyncRwLock;
use futures::lock::Mutex;
use self::bridge::gateway::{ShardManager, ShardManagerMonitor, ShardManagerOptions};
use std::sync::Arc;
use typemap::ShareMap;
use log::{error, debug, info};

#[cfg(feature = "framework")]
use crate::framework::Framework;
#[cfg(feature = "voice")]
use crate::model::id::UserId;
#[cfg(feature = "voice")]
use self::bridge::voice::ClientVoiceManager;
use crate::http::Http;

/// The Client is the way to be able to start sending authenticated requests
/// over the REST API, as well as initializing a WebSocket connection through
/// [`Shard`]s. Refer to the [documentation on using sharding][sharding docs]
/// for more information.
///
/// # Event Handlers
///
/// Event handlers can be configured. For example, the event handler
/// [`EventHandler::message`] will be dispatched to whenever a
/// [`Event::MessageCreate`] is received over the connection.
///
/// Note that you do not need to manually handle events, as they are handled
/// internally and then dispatched to your event handlers.
///
/// # Examples
///
/// Creating a Client instance and adding a handler on every message
/// receive, acting as a "ping-pong" bot is simple:
///
/// ```no_run
/// use serenity::prelude::*;
/// use serenity::model::prelude::*;
/// use serenity::Client;
/// use async_trait::async_trait;
///
/// struct Handler;
///
/// #[async_trait]
/// impl EventHandler for Handler {
///     async fn message(&self, context: Context, msg: Message) {
///         if msg.content == "!ping" {
///             let _ = msg.channel_id.say(&context, "Pong!").await;
///         }
///     }
/// }
///
/// # #[tokio::main]
/// # async fn main() {
/// let mut client = Client::new("my token here", Handler).await.expect("Could not create new client.");
///
/// client.start().await.expect("Could not start client.");
/// # }
/// ```
///
/// [`Shard`]: ../gateway/struct.Shard.html
/// [`EventHandler::message`]: trait.EventHandler.html#tymethod.message
/// [`Event::MessageCreate`]: ../model/event/enum.Event.html#variant.MessageCreate
/// [sharding docs]: ../index.html#sharding
pub struct Client {
    /// A ShareMap which requires types to be Send + Sync. This is a map that
    /// can be safely shared across contexts.
    ///
    /// The purpose of the data field is to be accessible and persistent across
    /// contexts; that is, data can be modified by one context, and will persist
    /// through the future and be accessible through other contexts. This is
    /// useful for anything that should "live" through the program: counters,
    /// database connections, custom user caches, etc.
    ///
    /// In the meaning of a context, this data can be accessed through
    /// [`Context::data`].
    ///
    /// # Examples
    ///
    /// Create a `MessageEventCounter` to track the following events:
    ///
    /// - [`Event::MessageCreate`]
    /// - [`Event::MessageDelete`]
    /// - [`Event::MessageDeleteBulk`]
    /// - [`Event::MessageUpdate`]
    ///
    /// ```rust,ignore
    /// // Of note, this imports `typemap`'s `Key` as `TypeMapKey`.
    /// use serenity::prelude::*;
    /// use serenity::model::*;
    /// use std::collections::HashMap;
    /// use std::env;
    ///
    /// struct MessageEventCounter;
    ///
    /// impl TypeMapKey for MessageEventCounter {
    ///     type Value = HashMap<String, u64>;
    /// }
    ///
    /// fn reg<S>(ctx: Context, name: S)
    ///   where S: Into<std::string::String>
    /// {
    ///     let mut data = ctx.data.write();
    ///     let counter = data.get_mut::<MessageEventCounter>().unwrap();
    ///     let entry = counter.entry(name.into()).or_insert(0);
    ///     *entry += 1;
    /// }
    ///
    /// struct Handler;
    ///
    /// # #[cfg(all(feature = "client", feature = "standard_framework", feature = "model"))]
    /// impl EventHandler for Handler {
    ///     fn message(&self, ctx: Context, _: Message) { reg(ctx, "MessageCreate") }
    ///     fn message_delete(&self, ctx: Context, _: ChannelId, _: MessageId) {
    ///         reg(ctx, "MessageDelete") }
    ///     fn message_delete_bulk(&self, ctx: Context, _: ChannelId, _: Vec<MessageId>) {
    ///         reg(ctx, "MessageDeleteBulk") }
    ///     fn message_update(&self, ctx: Context, _: MessageUpdateEvent) {
    ///         reg(ctx, "MessageUpdate") }
    /// }
    ///
    /// # #[cfg(all(feature = "client", feature = "standard_framework", feature = "model"))]
    /// # fn main() {
    ///
    /// let mut client = Client::new(&env::var("DISCORD_TOKEN").expect("Could not find token."), Handler)
    ///     .expect("Could not create client.");
    ///
    /// {
    ///     let mut data = client.data.write();
    ///     data.insert::<MessageEventCounter>(HashMap::default());
    /// }
    ///
    /// client.start().expect("Could not start client.");
    /// # }
    /// ```
    ///
    /// Refer to [example 05] for an example on using the `data` field.
    ///
    /// [`Context::data`]: struct.Context.html#structfield.data
    /// [`Event::MessageCreate`]: ../model/event/enum.Event.html#variant.MessageCreate
    /// [`Event::MessageDelete`]: ../model/event/enum.Event.html#variant.MessageDelete
    /// [`Event::MessageDeleteBulk`]: ../model/event/enum.Event.html#variant.MessageDeleteBulk
    /// [`Event::MessageUpdate`]: ../model/event/enum.Event.html#variant.MessageUpdate
    /// [example 05]: https://github.com/serenity-rs/serenity/tree/current/examples/05_command_framework
    pub data: Arc<AsyncRwLock<ShareMap>>,
    /// A vector of all active shards that have received their [`Event::Ready`]
    /// payload, and have dispatched to [`on_ready`] if an event handler was
    /// configured.
    ///
    /// [`Event::Ready`]: ../model/event/enum.Event.html#variant.Ready
    /// [`on_ready`]: #method.on_ready
    #[cfg(feature = "framework")] framework: Arc<Mutex<Option<Box<dyn Framework + Send>>>>,
    /// A HashMap of all shards instantiated by the Client.
    ///
    /// The key is the shard ID and the value is the shard itself.
    ///
    /// # Examples
    ///
    /// If you call [`client.start_shard(3, 5)`][`Client::start_shard`], this
    /// HashMap will only ever contain a single key of `3`, as that's the only
    /// Shard the client is responsible for.
    ///
    /// If you call [`client.start_shards(10)`][`Client::start_shards`], this
    /// HashMap will contain keys 0 through 9, one for each shard handled by the
    /// client.
    ///
    /// Printing the number of shards currently instantiated by the client every
    /// 5 seconds:
    ///
    /// ```rust,no_run
    /// # extern crate serenity;
    /// #
    /// # use serenity::client::{Client, EventHandler};
    /// # use std::error::Error;
    /// # use std::time::Duration;
    /// # use std::{env, thread};
    ///
    /// # async fn try_main() -> Result<(), Box<dyn Error>> {
    ///
    /// struct Handler;
    ///
    /// impl EventHandler for Handler { }
    ///
    /// let token = env::var("DISCORD_TOKEN")?;
    /// let mut client = Client::new(&token, Handler).await?;
    ///
    /// let shard_manager = client.shard_manager.clone();
    ///
    /// tokio::spawn(async move {
    ///     loop {
    ///         let guard = shard_manager.lock().await;
    ///
    ///         println!("Shard count instantiated: {}",
    ///                  guard.shards_instantiated().len());
    ///
    ///         tokio::time::delay_for(Duration::from_millis(5000)).await;
    ///     }
    /// });
    /// #     Ok(())
    /// # }
    /// #
    /// # #[tokio::main]
    /// # async fn main() {
    /// #     try_main().await.unwrap();
    /// # }
    /// ```
    ///
    /// Shutting down all connections after one minute of operation:
    ///
    /// ```rust,no_run
    /// # use std::error::Error;
    /// #
    /// # async fn try_main() -> Result<(), Box<dyn Error>> {
    /// use serenity::client::{Client, EventHandler};
    /// use std::time::Duration;
    /// use std::{env, thread};
    ///
    /// struct Handler;
    ///
    /// impl EventHandler for Handler { }
    ///
    /// let token = env::var("DISCORD_TOKEN")?;
    /// let mut client = Client::new(&token, Handler).await?;
    ///
    /// // Create a clone of the `Arc` containing the shard manager.
    /// let shard_manager = client.shard_manager.clone();
    ///
    /// // Create a thread which will sleep for 60 seconds and then have the
    /// // shard manager shutdown.
    /// tokio::spawn(async move {
    ///     tokio::time::delay_for(Duration::from_secs(60)).await;
    ///
    ///     shard_manager.lock().await.shutdown_all();
    ///
    ///     println!("Shutdown shard manager!");
    /// });
    ///
    /// println!("Client shutdown: {:?}", client.start().await);
    /// #     Ok(())
    /// # }
    /// #
    /// # #[tokio::main]
    /// # async fn main() {
    /// #     try_main().await.unwrap();
    /// # }
    /// ```
    ///
    /// [`Client::start_shard`]: #method.start_shard
    /// [`Client::start_shards`]: #method.start_shards
    pub shard_manager: Arc<Mutex<ShardManager>>,
    shard_manager_worker: ShardManagerMonitor,
    /// The voice manager for the client.
    ///
    /// This is an ergonomic structure for interfacing over shards' voice
    /// connections.
    #[cfg(feature = "voice")]
    pub voice_manager: Arc<Mutex<ClientVoiceManager>>,
    /// URI that the client's shards will use to connect to the gateway.
    ///
    /// This is likely not important for production usage and is, at best, used
    /// for debugging.
    ///
    /// This is wrapped in an `Arc<Mutex<T>>` so all shards will have an updated
    /// value available.
    pub ws_uri: Arc<Mutex<String>>,
    pub cache_and_http: Arc<CacheAndHttp>,
}

impl Client {
    /// Creates a Client for a bot user.
    ///
    /// Discord has a requirement of prefixing bot tokens with `"Bot "`, which
    /// this function will automatically do for you if not already included.
    ///
    /// # Examples
    ///
    /// Create a Client, using a token from an environment variable:
    ///
    /// ```rust,no_run
    /// # use serenity::prelude::EventHandler;
    /// struct Handler;
    ///
    /// impl EventHandler for Handler {}
    /// # use std::error::Error;
    /// #
    /// # async fn try_main() -> Result<(), Box<dyn Error>> {
    /// use serenity::Client;
    /// use std::env;
    ///
    /// let token = env::var("DISCORD_TOKEN")?;
    /// let client = Client::new(&token, Handler).await?;
    /// # Ok(())
    /// # }
    /// #
    /// # #[tokio::main]
    /// # async fn main() {
    /// #    try_main().await.unwrap();
    /// # }
    /// ```
<<<<<<< HEAD
    pub async fn new<H: EventHandler + 'static>(token: impl AsRef<str>, handler: H) -> Result<Self> {
        Self::new_with_extras(token, |e| e.event_handler(handler)).await
=======
    pub fn new<H: EventHandler + 'static>(token: impl AsRef<str>, handler: H) -> Result<Self> {
        Self::new_with_extras(token, |e| e.event_handler(handler))
>>>>>>> 581eb2fb
    }

    /// Creates a client with an optional Handler. If you pass `None`, events are never parsed, but
    /// they can be received by registering a RawHandler.
    #[deprecated(since = "0.8.0", note = "Replaced by `new_with_extras`.")]
<<<<<<< HEAD
    pub async fn new_with_handlers<H, RH>(token: impl AsRef<str>, handler: Option<H>, raw_handler: Option<RH>) -> Result<Self>
=======
    pub fn new_with_handlers<H, RH>(token: impl AsRef<str>, handler: Option<H>, raw_handler: Option<RH>) -> Result<Self>
>>>>>>> 581eb2fb
        where H: EventHandler + 'static, RH: RawEventHandler + 'static
    {
        Self::new_with_extras(token, |e| {
            if let Some(handler) = handler {
                e.event_handler(handler);
            }

            if let Some(raw_handler) = raw_handler {
                e.raw_event_handler(raw_handler);
            }

            e
<<<<<<< HEAD
        }).await
=======
        })
>>>>>>> 581eb2fb
    }

    /// Creates a Client for a bot user and sets a cache update timeout.
    /// If set to some duration, updating the cache will try to claim a
    /// write-lock for given duration and skip received event but also
    /// issue a deadlock-warning upon failure.
    /// If `duration` is set to `None`, updating the cache will try to claim
    /// a write-lock until success and potentially deadlock.
    #[cfg(feature = "cache")]
    #[deprecated(since = "0.8.0", note = "Replaced by `new_with_extras`.")]
<<<<<<< HEAD
    pub async fn new_with_cache_update_timeout<H>(token: impl AsRef<str>, handler: H, duration: Option<Duration>) -> Result<Self>
=======
    pub fn new_with_cache_update_timeout<H>(token: impl AsRef<str>, handler: H, duration: Option<Duration>) -> Result<Self>
>>>>>>> 581eb2fb
        where H: EventHandler + 'static
    {
        Self::new_with_extras(token, |e| {
            e.event_handler(handler);

            if let Some(duration) = duration {
                e.cache_update_timeout(duration);
            }

            e
<<<<<<< HEAD
        }).await
    }

    /// Creates a client with extra configuration.
    pub async fn new_with_extras(token: impl AsRef<str>, f: impl FnOnce(&mut Extras) -> &mut Extras) -> Result<Self>
=======
        })
    }

    /// Creates a client with extra configuration.
    pub fn new_with_extras(token: impl AsRef<str>, f: impl FnOnce(&mut Extras) -> &mut Extras) -> Result<Self>
>>>>>>> 581eb2fb
    {
        let token = token.as_ref().trim();

        let token = if token.starts_with("Bot ") {
            token.to_string()
        } else {
            format!("Bot {}", token)
        };

        let mut extras = Extras::default();

        f(&mut extras);

        let Extras {
            event_handler,
            raw_event_handler,
            #[cfg(feature = "cache")]
            timeout,
            guild_subscriptions,
        } = extras;

        let http = Http::new_with_token(&token);

<<<<<<< HEAD
        let url = Arc::new(Mutex::new(http.get_gateway().await?.url));
        let data = Arc::new(AsyncRwLock::new(ShareMap::custom()));

=======
        let name = "serenity client".to_owned();
        let threadpool = ThreadPool::with_name(name, 5);
        let url = Arc::new(Mutex::new(http.get_gateway()?.url));
        let data = Arc::new(RwLock::new(ShareMap::custom()));
>>>>>>> 581eb2fb

        #[cfg(feature = "framework")]
        let framework = Arc::new(Mutex::new(None));
        #[cfg(feature = "voice")]
        let voice_manager = Arc::new(Mutex::new(ClientVoiceManager::new(
            0,
            UserId(0),
        )));

        let cache_and_http = Arc::new(CacheAndHttp {
            #[cfg(feature = "cache")]
            cache: CacheRwLock::default(),
            #[cfg(feature = "cache")]
            update_cache_timeout: timeout,
            http: Arc::new(http),
            __nonexhaustive: (),
        });

        let (shard_manager, shard_manager_worker) = {
            ShardManager::new(ShardManagerOptions {
                data: &data,
                event_handler: &event_handler,
                raw_event_handler: &raw_event_handler,
                #[cfg(feature = "framework")]
                framework: &framework,
                shard_index: 0,
                shard_init: 0,
                shard_total: 0,
                #[cfg(feature = "voice")]
                voice_manager: &voice_manager,
                ws_url: &url,
                cache_and_http: &cache_and_http,
                guild_subscriptions,
<<<<<<< HEAD
            }).await
=======
            })
>>>>>>> 581eb2fb
        };

        Ok(Client {
            ws_uri: url,
            #[cfg(feature = "framework")]
            framework,
            data,
            shard_manager,
            shard_manager_worker,
            #[cfg(feature = "voice")]
            voice_manager,
            cache_and_http,
        })
    }

    /// Sets a framework to be used with the client. All message events will be
    /// passed through the framework _after_ being passed to the [`message`]
    /// event handler.
    ///
    /// See the [framework module-level documentation][framework docs] for more
    /// information on usage.
    ///
    /// # Examples
    ///
    /// Create a simple framework that responds to a `~ping` command:
    ///
    /// ```rust,no_run
    /// # use serenity::prelude::EventHandler;
    /// # use std::error::Error;
    /// #
    /// struct Handler;
    ///
    /// impl EventHandler for Handler {}
    ///
    /// use std::env;
    ///
    /// use serenity::framework::StandardFramework;
    /// use serenity::client::{Client, Context};
    /// use serenity::model::channel::Message;
    /// use serenity::framework::standard::{CommandResult, macros::{group, command}};
    ///
    /// #[command]
    /// async fn ping(ctx: &mut Context, msg: &Message) -> CommandResult {
    ///     msg.channel_id.say(&ctx.http, "Pong!").await?;
    ///     Ok(())
    /// }
    ///
    /// // Commands must be intermediately handled through groups.
    /// #[group("pingpong")]
    /// #[commands(ping)]
    /// struct PingPong;
    /// #
<<<<<<< HEAD
    /// # async fn try_main() -> Result<(), Box<dyn Error>> {
=======
    /// # fn try_main() -> Result<(), Box<dyn Error>> {
>>>>>>> 581eb2fb
    ///
    /// let token = env::var("DISCORD_TOKEN")?;
    /// let mut client = Client::new(&token, Handler).await?;
    /// client.with_framework(StandardFramework::new()
    ///     .configure(|c| c.prefix("~"))
    ///     // The macros generate instances of command and group structs, which reside as `static` variables.
    ///     // Hence the uppercase name, and the suffix for distinguishment.
    ///     .group(&PINGPONG_GROUP)).await;
    /// # Ok(())
    /// # }
    /// #
    /// # #[tokio::main]
    /// # async fn main() {
    /// #     try_main().await.unwrap();
    /// # }
    /// ```
    ///
    /// Using your own framework:
    ///
    /// ```rust,ignore
    /// # use serenity::prelude::EventHandler;
    /// # use std::error::Error;
    /// #
    /// use serenity::Framework;
    /// use serenity::client::Context;
    /// use serenity::model::*;
    /// use tokio_core::reactor::Handle;
    /// use std::collections::HashMap;
    ///
    ///
    /// struct MyFramework {
    ///     commands: HashMap<String, Box<Fn(Message, Vec<String>)>>,
    /// }
    ///
    /// impl Framework for MyFramework {
    ///     fn dispatch(&mut self, _: Context, msg: Message, tokio_handle: &Handle) {
    ///         let args = msg.content.split_whitespace();
    ///         let command = match args.advance() {
    ///             Some(command) => {
    ///                 if !command.starts_with('*') { return; }
    ///                 command
    ///             },
    ///             None => return,
    ///         };
    ///
    ///         let command = match self.commands.get(&command) {
    ///             Some(command) => command, None => return,
    ///         };
    ///
    ///         tokio_handle.spawn_fn(move || { (command)(msg, args); Ok() });
    ///     }
    /// }
    ///
    /// struct Handler;
    ///
    /// impl EventHandler for Handler {}
    ///
    /// # fn try_main() -> Result<(), Box<Error>> {
    /// use serenity::Client;
    /// use std::env;
    ///
    /// let mut client = Client::new(&token, Handler).unwrap();
    /// client.with_framework(MyFramework { commands: {
    ///     let mut map = HashMap::new();
    ///     map.insert("ping".to_string(), Box::new(|msg, _| msg.channel_id.say("pong!")));
    ///     map
    /// }});
    /// # Ok(())
    /// # }
    /// #
    /// # fn main() {
    /// #     try_main().unwrap();
    /// # }
    /// ```
    /// Refer to the documentation for the `framework` module for more in-depth
    /// information.
    ///
    /// [`message`]: trait.EventHandler.html#method.message
    /// [framework docs]: ../framework/index.html
    #[cfg(feature = "framework")]
    pub async fn with_framework<F: Framework + Send + 'static>(&mut self, f: F) {
        *self.framework.lock().await = Some(Box::new(f));
    }

    /// Establish the connection and start listening for events.
    ///
    /// This will start receiving events in a loop and start dispatching the
    /// events to your registered handlers.
    ///
    /// Note that this should be used only for users and for bots which are in
    /// less than 2500 guilds. If you have a reason for sharding and/or are in
    /// more than 2500 guilds, use one of these depending on your use case:
    ///
    /// Refer to the [Gateway documentation][gateway docs] for more information
    /// on effectively using sharding.
    ///
    /// # Examples
    ///
    /// Starting a Client with only 1 shard, out of 1 total:
    ///
    /// ```rust,no_run
    /// # use serenity::prelude::EventHandler;
    /// # use std::error::Error;
    /// #
    /// struct Handler;
    ///
    /// impl EventHandler for Handler {}
    /// # async fn try_main() -> Result<(), Box<dyn Error>> {
    /// use serenity::client::Client;
    /// use std::env;
    ///
    /// let token = env::var("DISCORD_TOKEN")?;
    /// let mut client = Client::new(&token, Handler).await.unwrap();
    ///
    /// if let Err(why) = client.start().await {
    ///     println!("Err with client: {:?}", why);
    /// }
    /// # Ok(())
    /// # }
    /// #
    /// # #[tokio::main]
    /// # async fn main() {
    /// #     try_main().await.unwrap();
    /// # }
    /// ```
    ///
    /// [gateway docs]: ../gateway/index.html#sharding
<<<<<<< HEAD
    pub async fn start(&mut self) -> Result<()> {
        self.start_connection([0, 0, 1]).await
=======
    pub fn start(&mut self) -> Result<()> {
        self.start_connection([0, 0, 1])
>>>>>>> 581eb2fb
    }

    /// Establish the connection(s) and start listening for events.
    ///
    /// This will start receiving events in a loop and start dispatching the
    /// events to your registered handlers.
    ///
    /// This will retrieve an automatically determined number of shards to use
    /// from the API - determined by Discord - and then open a number of shards
    /// equivalent to that amount.
    ///
    /// Refer to the [Gateway documentation][gateway docs] for more information
    /// on effectively using sharding.
    ///
    /// # Examples
    ///
    /// Start as many shards as needed using autosharding:
    ///
    /// ```rust,no_run
    /// # use serenity::prelude::EventHandler;
    /// # use std::error::Error;
    /// #
    /// struct Handler;
    ///
    /// impl EventHandler for Handler {}
    /// # async fn try_main() -> Result<(), Box<dyn Error>> {
    /// use serenity::client::Client;
    /// use std::env;
    ///
    /// let token = env::var("DISCORD_TOKEN")?;
    /// let mut client = Client::new(&token, Handler).await.unwrap();
    ///
    /// if let Err(why) = client.start_autosharded().await {
    ///     println!("Err with client: {:?}", why);
    /// }
    /// # Ok(())
    /// # }
    /// #
    /// # #[tokio::main]
    /// # async fn main() {
    /// #     try_main().await.unwrap();
    /// # }
    /// ```
    ///
    /// # Errors
    ///
    /// Returns a [`ClientError::Shutdown`] when all shards have shutdown due to
    /// an error.
    ///
    /// [`ClientError::Shutdown`]: enum.ClientError.html#variant.Shutdown
    /// [gateway docs]: ../gateway/index.html#sharding
<<<<<<< HEAD
    pub async fn start_autosharded(&mut self) -> Result<()> {
=======
    pub fn start_autosharded(&mut self) -> Result<()> {
>>>>>>> 581eb2fb
        let (x, y) = {
            let res = self.cache_and_http.http.get_bot_gateway().await?;

            (res.shards as u64 - 1, res.shards as u64)
        };

        self.start_connection([0, x, y]).await
    }

    /// Establish a sharded connection and start listening for events.
    ///
    /// This will start receiving events and dispatch them to your registered
    /// handlers.
    ///
    /// This will create a single shard by ID. If using one shard per process,
    /// you will need to start other processes with the other shard IDs in some
    /// way.
    ///
    /// Refer to the [Gateway documentation][gateway docs] for more information
    /// on effectively using sharding.
    ///
    /// # Examples
    ///
    /// Start shard 3 of 5:
    ///
    /// ```rust,no_run
    /// # use serenity::prelude::EventHandler;
    /// # use std::error::Error;
    /// #
    /// struct Handler;
    ///
    /// impl EventHandler for Handler {}
    /// # async fn try_main() -> Result<(), Box<dyn Error>> {
    /// use serenity::client::Client;
    /// use std::env;
    ///
    /// let token = env::var("DISCORD_TOKEN")?;
    /// let mut client = Client::new(&token, Handler).await.unwrap();
    ///
    /// if let Err(why) = client.start_shard(3, 5).await {
    ///     println!("Err with client: {:?}", why);
    /// }
    /// # Ok(())
    /// # }
    /// #
    /// # #[tokio::main]
    /// # async fn main() {
    /// #     try_main().await.unwrap();
    /// # }
    /// ```
    ///
    /// Start shard 0 of 1 (you may also be interested in [`start`] or
    /// [`start_autosharded`]):
    ///
    /// ```rust,no_run
    /// # use serenity::prelude::EventHandler;
    /// # use std::error::Error;
    /// #
    /// struct Handler;
    ///
    /// impl EventHandler for Handler {}
    /// # async fn try_main() -> Result<(), Box<dyn Error>> {
    /// use serenity::client::Client;
    /// use std::env;
    ///
    /// let token = env::var("DISCORD_TOKEN")?;
    /// let mut client = Client::new(&token, Handler).await?;
    ///
    /// if let Err(why) = client.start_shard(0, 1).await {
    ///     println!("Err with client: {:?}", why);
    /// }
    /// # Ok(())
    /// # }
    /// #
    /// # #[tokio::main]
    /// # async fn main() {
    /// #     try_main().await.unwrap();
    /// # }
    /// ```
    ///
    /// # Errors
    ///
    /// Returns a [`ClientError::Shutdown`] when all shards have shutdown due to
    /// an error.
    ///
    /// [`ClientError::Shutdown`]: enum.ClientError.html#variant.Shutdown
    /// [`start`]: #method.start
    /// [`start_autosharded`]: #method.start_autosharded
    /// [gateway docs]: ../gateway/index.html#sharding
<<<<<<< HEAD
    pub async fn start_shard(&mut self, shard: u64, shards: u64) -> Result<()> {
        self.start_connection([shard, shard, shards]).await
=======
    pub fn start_shard(&mut self, shard: u64, shards: u64) -> Result<()> {
        self.start_connection([shard, shard, shards])
>>>>>>> 581eb2fb
    }

    /// Establish sharded connections and start listening for events.
    ///
    /// This will start receiving events and dispatch them to your registered
    /// handlers.
    ///
    /// This will create and handle all shards within this single process. If
    /// you only need to start a single shard within the process, or a range of
    /// shards, use [`start_shard`] or [`start_shard_range`], respectively.
    ///
    /// Refer to the [Gateway documentation][gateway docs] for more information
    /// on effectively using sharding.
    ///
    /// # Examples
    ///
    /// Start all of 8 shards:
    ///
    /// ```rust,no_run
    /// # use serenity::prelude::EventHandler;
    /// # use std::error::Error;
    /// #
    /// struct Handler;
    ///
    /// impl EventHandler for Handler {}
    /// # async fn try_main() -> Result<(), Box<dyn Error>> {
    /// use serenity::client::Client;
    /// use std::env;
    ///
    /// let token = env::var("DISCORD_TOKEN")?;
    /// let mut client = Client::new(&token, Handler).await.unwrap();
    ///
    /// if let Err(why) = client.start_shards(8).await {
    ///     println!("Err with client: {:?}", why);
    /// }
    /// # Ok(())
    /// # }
    /// #
    /// # #[tokio::main]
    /// # async fn main() {
    /// #     try_main().await.unwrap();
    /// # }
    /// ```
    ///
    /// # Errors
    ///
    /// Returns a [`ClientError::Shutdown`] when all shards have shutdown due to
    /// an error.
    ///
    /// [`ClientError::Shutdown`]: enum.ClientError.html#variant.Shutdown
    /// [`start_shard`]: #method.start_shard
    /// [`start_shard_range`]: #method.start_shard_range
    /// [Gateway docs]: ../gateway/index.html#sharding
<<<<<<< HEAD
    pub async fn start_shards(&mut self, total_shards: u64) -> Result<()> {
        self.start_connection([0, total_shards - 1, total_shards]).await
=======
    pub fn start_shards(&mut self, total_shards: u64) -> Result<()> {
        self.start_connection([0, total_shards - 1, total_shards])
>>>>>>> 581eb2fb
    }

    /// Establish a range of sharded connections and start listening for events.
    ///
    /// This will start receiving events and dispatch them to your registered
    /// handlers.
    ///
    /// This will create and handle all shards within a given range within this
    /// single process. If you only need to start a single shard within the
    /// process, or all shards within the process, use [`start_shard`] or
    /// [`start_shards`], respectively.
    ///
    /// Refer to the [Gateway documentation][gateway docs] for more
    /// information on effectively using sharding.
    ///
    /// # Examples
    ///
    /// For a bot using a total of 10 shards, initialize shards 4 through 7:
    ///
    /// ```no_run
    /// # use serenity::prelude::EventHandler;
    /// struct Handler;
    ///
    /// impl EventHandler for Handler {}
    /// use serenity::Client;
    /// use std::env;
    ///
    /// # async fn try_main() {
    /// let token = env::var("DISCORD_TOKEN").unwrap();
    /// let mut client = Client::new(&token, Handler).await.unwrap();
    ///
    /// let _ = client.start_shard_range([4, 7], 10).await;
    /// # }
    /// ```
    ///
    /// ```rust,no_run
    /// # use serenity::prelude::EventHandler;
    /// # use std::error::Error;
    /// #
    /// struct Handler;
    ///
    /// impl EventHandler for Handler {}
    /// # async fn try_main() -> Result<(), Box<dyn Error>> {
    /// use serenity::client::Client;
    /// use std::env;
    ///
    /// let token = env::var("DISCORD_TOKEN")?;
    /// let mut client = Client::new(&token, Handler).await.unwrap();
    ///
    /// if let Err(why) = client.start_shard_range([4, 7], 10).await {
    ///     println!("Err with client: {:?}", why);
    /// }
    /// # Ok(())
    /// # }
    /// #
    /// # #[tokio::main]
    /// # async fn main() {
    /// #     try_main().await.unwrap();
    /// # }
    /// ```
    ///
    /// # Errors
    ///
    /// Returns a [`ClientError::Shutdown`] when all shards have shutdown due to
    /// an error.
    ///
    ///
    /// [`ClientError::Shutdown`]: enum.ClientError.html#variant.Shutdown
    /// [`start_shard`]: #method.start_shard
    /// [`start_shards`]: #method.start_shards
    /// [Gateway docs]: ../gateway/index.html#sharding
<<<<<<< HEAD
    pub async fn start_shard_range(&mut self, range: [u64; 2], total_shards: u64) -> Result<()> {
        self.start_connection([range[0], range[1], total_shards]).await
=======
    pub fn start_shard_range(&mut self, range: [u64; 2], total_shards: u64) -> Result<()> {
        self.start_connection([range[0], range[1], total_shards])
>>>>>>> 581eb2fb
    }

    // Shard data layout is:
    // 0: first shard number to initialize
    // 1: shard number to initialize up to and including
    // 2: total number of shards the bot is sharding for
    //
    // Not all shards need to be initialized in this process.
    //
    // # Errors
    //
    // Returns a [`ClientError::Shutdown`] when all shards have shutdown due to
    // an error.
    //
    // [`ClientError::Shutdown`]: enum.ClientError.html#variant.Shutdown
<<<<<<< HEAD
    async fn start_connection(&mut self, shard_data: [u64; 3]) -> Result<()> {
=======
    fn start_connection(&mut self, shard_data: [u64; 3]) -> Result<()> {
>>>>>>> 581eb2fb
        #[cfg(feature = "voice")]
        self.voice_manager.lock().set_shard_count(shard_data[2]);

        #[cfg(feature = "voice")]
        {
            let user = self.cache_and_http.http.get_current_user().await?;

            self.voice_manager.lock().set_user_id(user.id);
        }

        {
            let mut manager = self.shard_manager.lock().await;

            let init = shard_data[1] - shard_data[0] + 1;

            manager.set_shards(shard_data[0], init, shard_data[2]);

            debug!(
                "Initializing shard info: {} - {}/{}",
                shard_data[0],
                init,
                shard_data[2],
            );

            if let Err(why) = manager.initialize().await {
                error!("Failed to boot a shard: {:?}", why);
                info!("Shutting down all shards");

                manager.shutdown_all();

                return Err(Error::Client(ClientError::ShardBootFailure));
            }
        }
        
        self.shard_manager_worker.run().await;
        
        Ok(())
    }
}

/// Validates that a token is likely in a valid format.
///
/// This performs the following checks on a given token:
///
/// - At least one character long;
/// - Contains 3 parts (split by the period char `'.'`);
/// - The second part of the token is at least 6 characters long;
/// - The token does not contain any whitespace prior to or after the token.
///
/// # Examples
///
/// Validate that a token is valid and that a number of invalid tokens are
/// actually invalid:
///
/// ```rust,no_run
/// use serenity::client::validate_token;
///
/// // ensure a valid token is in fact valid:
/// assert!(validate_token("Mjg4NzYwMjQxMzYzODc3ODg4.C_ikow.j3VupLBuE1QWZng3TMGH0z_UAwg").is_ok());
///
/// // "cat" isn't a valid token:
/// assert!(validate_token("cat").is_err());
///
/// // tokens must have three parts, separated by periods (this is still
/// // actually an invalid token):
/// assert!(validate_token("aaa.abcdefgh.bbb").is_ok());
///
/// // the second part must be _at least_ 6 characters long:
/// assert!(validate_token("a.abcdef.b").is_ok());
/// assert!(validate_token("a.abcde.b").is_err());
/// ```
///
/// # Errors
///
/// Returns a [`ClientError::InvalidToken`] when one of the above checks fail.
/// The type of failure is not specified.
///
/// [`ClientError::InvalidToken`]: enum.ClientError.html#variant.InvalidToken
pub fn validate_token(token: impl AsRef<str>) -> Result<()> {
    let token = token.as_ref();

    if token.is_empty() {
        return Err(Error::Client(ClientError::InvalidToken));
    }

    let parts: Vec<&str> = token.split('.').collect();

    // Check that the token has a total of 3 parts.
    if parts.len() != 3 {
        return Err(Error::Client(ClientError::InvalidToken));
    }

    // Check that the second part is at least 6 characters long.
    if parts[1].len() < 6 {
        return Err(Error::Client(ClientError::InvalidToken));
    }

    // Check that there is no whitespace before/after the token.
    if token.trim() != token {
        return Err(Error::Client(ClientError::InvalidToken));
    }

    Ok(())
}<|MERGE_RESOLUTION|>--- conflicted
+++ resolved
@@ -340,23 +340,14 @@
     /// #    try_main().await.unwrap();
     /// # }
     /// ```
-<<<<<<< HEAD
     pub async fn new<H: EventHandler + 'static>(token: impl AsRef<str>, handler: H) -> Result<Self> {
         Self::new_with_extras(token, |e| e.event_handler(handler)).await
-=======
-    pub fn new<H: EventHandler + 'static>(token: impl AsRef<str>, handler: H) -> Result<Self> {
-        Self::new_with_extras(token, |e| e.event_handler(handler))
->>>>>>> 581eb2fb
     }
 
     /// Creates a client with an optional Handler. If you pass `None`, events are never parsed, but
     /// they can be received by registering a RawHandler.
     #[deprecated(since = "0.8.0", note = "Replaced by `new_with_extras`.")]
-<<<<<<< HEAD
     pub async fn new_with_handlers<H, RH>(token: impl AsRef<str>, handler: Option<H>, raw_handler: Option<RH>) -> Result<Self>
-=======
-    pub fn new_with_handlers<H, RH>(token: impl AsRef<str>, handler: Option<H>, raw_handler: Option<RH>) -> Result<Self>
->>>>>>> 581eb2fb
         where H: EventHandler + 'static, RH: RawEventHandler + 'static
     {
         Self::new_with_extras(token, |e| {
@@ -369,11 +360,7 @@
             }
 
             e
-<<<<<<< HEAD
         }).await
-=======
-        })
->>>>>>> 581eb2fb
     }
 
     /// Creates a Client for a bot user and sets a cache update timeout.
@@ -384,11 +371,7 @@
     /// a write-lock until success and potentially deadlock.
     #[cfg(feature = "cache")]
     #[deprecated(since = "0.8.0", note = "Replaced by `new_with_extras`.")]
-<<<<<<< HEAD
     pub async fn new_with_cache_update_timeout<H>(token: impl AsRef<str>, handler: H, duration: Option<Duration>) -> Result<Self>
-=======
-    pub fn new_with_cache_update_timeout<H>(token: impl AsRef<str>, handler: H, duration: Option<Duration>) -> Result<Self>
->>>>>>> 581eb2fb
         where H: EventHandler + 'static
     {
         Self::new_with_extras(token, |e| {
@@ -399,19 +382,11 @@
             }
 
             e
-<<<<<<< HEAD
         }).await
     }
 
     /// Creates a client with extra configuration.
     pub async fn new_with_extras(token: impl AsRef<str>, f: impl FnOnce(&mut Extras) -> &mut Extras) -> Result<Self>
-=======
-        })
-    }
-
-    /// Creates a client with extra configuration.
-    pub fn new_with_extras(token: impl AsRef<str>, f: impl FnOnce(&mut Extras) -> &mut Extras) -> Result<Self>
->>>>>>> 581eb2fb
     {
         let token = token.as_ref().trim();
 
@@ -435,16 +410,8 @@
 
         let http = Http::new_with_token(&token);
 
-<<<<<<< HEAD
         let url = Arc::new(Mutex::new(http.get_gateway().await?.url));
         let data = Arc::new(AsyncRwLock::new(ShareMap::custom()));
-
-=======
-        let name = "serenity client".to_owned();
-        let threadpool = ThreadPool::with_name(name, 5);
-        let url = Arc::new(Mutex::new(http.get_gateway()?.url));
-        let data = Arc::new(RwLock::new(ShareMap::custom()));
->>>>>>> 581eb2fb
 
         #[cfg(feature = "framework")]
         let framework = Arc::new(Mutex::new(None));
@@ -478,11 +445,7 @@
                 ws_url: &url,
                 cache_and_http: &cache_and_http,
                 guild_subscriptions,
-<<<<<<< HEAD
             }).await
-=======
-            })
->>>>>>> 581eb2fb
         };
 
         Ok(Client {
@@ -535,11 +498,7 @@
     /// #[commands(ping)]
     /// struct PingPong;
     /// #
-<<<<<<< HEAD
     /// # async fn try_main() -> Result<(), Box<dyn Error>> {
-=======
-    /// # fn try_main() -> Result<(), Box<dyn Error>> {
->>>>>>> 581eb2fb
     ///
     /// let token = env::var("DISCORD_TOKEN")?;
     /// let mut client = Client::new(&token, Handler).await?;
@@ -667,13 +626,8 @@
     /// ```
     ///
     /// [gateway docs]: ../gateway/index.html#sharding
-<<<<<<< HEAD
     pub async fn start(&mut self) -> Result<()> {
         self.start_connection([0, 0, 1]).await
-=======
-    pub fn start(&mut self) -> Result<()> {
-        self.start_connection([0, 0, 1])
->>>>>>> 581eb2fb
     }
 
     /// Establish the connection(s) and start listening for events.
@@ -725,11 +679,7 @@
     ///
     /// [`ClientError::Shutdown`]: enum.ClientError.html#variant.Shutdown
     /// [gateway docs]: ../gateway/index.html#sharding
-<<<<<<< HEAD
     pub async fn start_autosharded(&mut self) -> Result<()> {
-=======
-    pub fn start_autosharded(&mut self) -> Result<()> {
->>>>>>> 581eb2fb
         let (x, y) = {
             let res = self.cache_and_http.http.get_bot_gateway().await?;
 
@@ -819,13 +769,8 @@
     /// [`start`]: #method.start
     /// [`start_autosharded`]: #method.start_autosharded
     /// [gateway docs]: ../gateway/index.html#sharding
-<<<<<<< HEAD
     pub async fn start_shard(&mut self, shard: u64, shards: u64) -> Result<()> {
         self.start_connection([shard, shard, shards]).await
-=======
-    pub fn start_shard(&mut self, shard: u64, shards: u64) -> Result<()> {
-        self.start_connection([shard, shard, shards])
->>>>>>> 581eb2fb
     }
 
     /// Establish sharded connections and start listening for events.
@@ -879,13 +824,8 @@
     /// [`start_shard`]: #method.start_shard
     /// [`start_shard_range`]: #method.start_shard_range
     /// [Gateway docs]: ../gateway/index.html#sharding
-<<<<<<< HEAD
     pub async fn start_shards(&mut self, total_shards: u64) -> Result<()> {
         self.start_connection([0, total_shards - 1, total_shards]).await
-=======
-    pub fn start_shards(&mut self, total_shards: u64) -> Result<()> {
-        self.start_connection([0, total_shards - 1, total_shards])
->>>>>>> 581eb2fb
     }
 
     /// Establish a range of sharded connections and start listening for events.
@@ -957,13 +897,8 @@
     /// [`start_shard`]: #method.start_shard
     /// [`start_shards`]: #method.start_shards
     /// [Gateway docs]: ../gateway/index.html#sharding
-<<<<<<< HEAD
     pub async fn start_shard_range(&mut self, range: [u64; 2], total_shards: u64) -> Result<()> {
         self.start_connection([range[0], range[1], total_shards]).await
-=======
-    pub fn start_shard_range(&mut self, range: [u64; 2], total_shards: u64) -> Result<()> {
-        self.start_connection([range[0], range[1], total_shards])
->>>>>>> 581eb2fb
     }
 
     // Shard data layout is:
@@ -979,11 +914,7 @@
     // an error.
     //
     // [`ClientError::Shutdown`]: enum.ClientError.html#variant.Shutdown
-<<<<<<< HEAD
     async fn start_connection(&mut self, shard_data: [u64; 3]) -> Result<()> {
-=======
-    fn start_connection(&mut self, shard_data: [u64; 3]) -> Result<()> {
->>>>>>> 581eb2fb
         #[cfg(feature = "voice")]
         self.voice_manager.lock().set_shard_count(shard_data[2]);
 
