//! A collection of default help commands for the framework.
//!
//! # Example
//!
//! Using the [`with_embeds`] function to have the framework's help message use
//! embeds:
//!
//! ```rust,no_run
//! #![feature(async_closure)]
//! use serenity::framework::standard::{
//!     StandardFramework,
//!     help_commands,
//!     Args,
//!     HelpOptions,
//!     CommandGroup,
//!     CommandResult,
//! };
//! use serenity::framework::standard::macros::help;
//! use serenity::model::prelude::{Message, UserId};
//! use serenity::client::{EventHandler, Context, Client};
//! use std::collections::HashSet;
//! use std::env;
//!
//! struct Handler;
//!
//! impl EventHandler for Handler {}
//!
//! #[help]
//! async fn my_help(
//!    mut context: &mut Context,
//!    msg: &Message,
//!    args: Args,
//!    help_options: &'static HelpOptions,
//!    groups: &[&'static CommandGroup],
//!    owners: HashSet<UserId>
//! ) -> CommandResult {
//! #  #[cfg(all(feature = "cache", feature = "http"))]
//! # {
//!    help_commands::with_embeds(context, msg, args, help_options, groups, owners).await
//! # }
//! #
//! # #[cfg(not(all(feature = "cache", feature = "http")))]
//! # Ok(())
//! }
//!
//! # #[tokio::main]
//! # async fn main() {
//! let token = env::var("DISCORD_TOKEN").unwrap();
//! let mut client = Client::new(&token, Handler).await.unwrap();
//!
//! client.with_framework(StandardFramework::new()
//!     .help(&MY_HELP));
//! # }
//! ```
//!
//! The same can be accomplished with no embeds by substituting `with_embeds`
//! with the [`plain`] function.
//!
//! [`plain`]: fn.plain.html
//! [`with_embeds`]: fn.with_embeds.html

#[cfg(all(feature = "cache", feature = "http"))]
use super::{
    Args, CommandGroup, CommandOptions,
    CheckResult,
    CommandResult, has_correct_roles, HelpBehaviour, HelpOptions,
    has_correct_permissions, OnlyIn,
    structures::Command as InternalCommand,
};
#[cfg(all(feature = "cache", feature = "http"))]
use crate::{
    cache::CacheRwLock,
    client::Context,
    framework::standard::CommonOptions,
    model::channel::Message,
    Error,
    http::Http,
    model::id::{ChannelId, UserId},
    utils::Colour,
};
#[cfg(all(feature = "cache", feature = "http"))]
use std::{
    borrow::Borrow,
    collections::HashSet,
    fmt::Write,
    ops::{Index, IndexMut},
};
#[cfg(all(feature = "cache", feature = "http"))]
use log::warn;
use futures::future::{BoxFuture, FutureExt};

/// Macro to format a command according to a `HelpBehaviour` or
/// continue to the next command-name upon hiding.
#[cfg(all(feature = "cache", feature = "http"))]
macro_rules! format_command_name {
    ($behaviour:expr, $command_name:expr) => {
        match $behaviour {
            HelpBehaviour::Strike => format!("~~`{}`~~", $command_name),
            HelpBehaviour::Nothing => format!("`{}`", $command_name),
            HelpBehaviour::Hide => continue,
            HelpBehaviour::__Nonexhaustive => unreachable!(),
        }
    };
}

/// Wraps around `warn`-macro in order to keep
/// the literal same for all formats of help.
#[cfg(all(feature = "cache", feature = "http"))]
macro_rules! warn_about_failed_send {
    ($customised_help:expr, $error:expr) => {
        warn!("Failed to send {:?} because: {:?}", $customised_help, $error);
    }
}

/// A single group containing its name and all related commands that are eligible
/// in relation of help-settings measured to the user.
#[derive(Clone, Debug, Default)]
pub struct GroupCommandsPair {
    name: &'static str,
    prefixes: Vec<&'static str>,
    command_names: Vec<String>,
    sub_groups: Vec<GroupCommandsPair>,
}

/// A single suggested command containing its name and Levenshtein distance
/// to the actual user's searched command name.
#[derive(Clone, Debug, Default)]
struct SuggestedCommandName {
    name: String,
    levenshtein_distance: usize,
}

/// A single command containing all related pieces of information.
#[derive(Clone, Debug)]
pub struct Command<'a> {
    name: &'static str,
    group_name: &'static str,
    group_prefixes: &'a [&'static str],
    aliases: Vec<&'static str>,
    availability: &'a str,
    description: Option<&'static str>,
    usage: Option<&'static str>,
    usage_sample: Vec<&'static str>,
    checks: Vec<String>,
}

/// Contains possible suggestions in case a command could not be found
/// but are similar enough.
#[derive(Clone, Debug, Default)]
pub struct Suggestions(Vec<SuggestedCommandName>);

#[cfg(all(feature = "cache", feature = "http"))]
impl Suggestions {
    /// Immutably borrow inner `Vec`.
    #[inline]
    fn as_vec(&self) -> &Vec<SuggestedCommandName> {
        &self.0
    }

    /// Concats names of suggestions with a given `separator`.
    fn join(&self, separator: &str) -> String {
        let mut iter = self.as_vec().iter();

        let first_iter_element = match iter.next() {
            Some(first_iter_element) => first_iter_element,
            None => return String::new(),
        };

        let size = self
            .as_vec()
            .iter()
            .fold(0, |total_size, size| total_size + size.name.len());
        let byte_len_of_sep = self.as_vec().len().checked_sub(1).unwrap_or(0) * separator.len();
        let mut result = String::with_capacity(size + byte_len_of_sep);
        result.push_str(first_iter_element.name.borrow());

        for element in iter {
            result.push_str(&*separator);
            result.push_str(element.name.borrow());
        }

        result
    }
}

/// Covers possible outcomes of a help-request and
/// yields relevant data in customised textual
/// representation.
#[derive(Clone, Debug)]
pub enum CustomisedHelpData<'a> {
    /// To display suggested commands.
    SuggestedCommands {
        help_description: String,
        suggestions: Suggestions,
    },
    /// To display groups and their commands by name.
    GroupedCommands {
        help_description: String,
        groups: Vec<GroupCommandsPair>,
    },
    /// To display one specific command.
    SingleCommand { command: Command<'a> },
    /// To display failure in finding a fitting command.
    NoCommandFound { help_error_message: &'a str },
    #[doc(hidden)]
    __Nonexhaustive,
}

/// Wraps around a `Vec<Vec<T>>` and provides access
/// via indexing of tuples representing x and y.
#[derive(Debug)]
#[cfg(all(feature = "cache", feature = "http"))]
struct Matrix {
    vec: Vec<usize>,
    width: usize,
}

#[cfg(all(feature = "cache", feature = "http"))]
impl Matrix {
    fn new(columns: usize, rows: usize) -> Matrix {
        Matrix {
            vec: vec![0; columns * rows],
            width: rows,
        }
    }
}

#[cfg(all(feature = "cache", feature = "http"))]
impl Index<(usize, usize)> for Matrix {
    type Output = usize;

    fn index(&self, matrix_entry: (usize, usize)) -> &usize {
        &self.vec[matrix_entry.1 * self.width + matrix_entry.0]
    }
}

#[cfg(all(feature = "cache", feature = "http"))]
impl IndexMut<(usize, usize)> for Matrix {
    fn index_mut(&mut self, matrix_entry: (usize, usize)) -> &mut usize {
        &mut self.vec[matrix_entry.1 * self.width + matrix_entry.0]
    }
}

/// Calculates and returns levenshtein distance between
/// two passed words.
#[cfg(all(feature = "cache", feature = "http"))]
pub(crate) fn levenshtein_distance(word_a: &str, word_b: &str) -> usize {
    let len_a = word_a.chars().count();
    let len_b = word_b.chars().count();

    if len_a == 0 {
        return len_b;
    } else if len_b == 0 {
        return len_a;
    }

    let mut matrix = Matrix::new(len_b + 1, len_a + 1);

    for x in 0..len_a {
        matrix[(x + 1, 0)] = matrix[(x, 0)] + 1;
    }

    for y in 0..len_b {
        matrix[(0, y + 1)] = matrix[(0, y)] + 1;
    }

    for (x, char_a) in word_a.chars().enumerate() {
        for (y, char_b) in word_b.chars().enumerate() {
            matrix[(x + 1, y + 1)] = (matrix[(x, y + 1)] + 1)
                .min(matrix[(x + 1, y)] + 1)
                .min(matrix[(x, y)] + if char_a == char_b { 0 } else { 1 });
        }
    }

    matrix[(len_a, len_b)]
}

/// Checks whether a user is member of required roles
/// and given the required permissions.
#[cfg(feature = "cache")]
pub async fn has_all_requirements(
    cache: impl AsRef<CacheRwLock>,
    cmd: &CommandOptions,
    msg: &Message,
) -> bool {
    if let Some(guild) = msg.guild(&cache).await {
        let guild = guild.read().await;

        if let Some(member) = guild.members.get(&msg.author.id) {

            if let Ok(permissions) = member.permissions(&cache).await {

                return if cmd.allowed_roles.is_empty() {
                    permissions.administrator() || has_correct_permissions(&cache, &cmd, msg).await
                } else {
                    permissions.administrator()
                        || (has_correct_roles(&cmd, &guild, member)
                            && has_correct_permissions(&cache, &cmd, msg).await)
                };
            }
        }
    }

    cmd.only_in != OnlyIn::Guild
}

/// Checks if `search_on` starts with `word` and is then cleanly followed by a
/// `" "`.
#[inline]
#[cfg(all(feature = "cache", feature = "http"))]
fn starts_with_whole_word(search_on: &str, word: &str) -> bool {
    search_on.starts_with(word) && search_on.get(word.len()..=word.len())
        .map_or(false, |slice| slice == " ")
}

#[inline]
#[cfg(all(feature = "cache", feature = "http"))]
fn find_any_command_matches(
    command: &'static InternalCommand,
    group: &CommandGroup,
    name_to_find: &mut String,
    found_prefix: &mut bool,
) -> Option<&'static str> {

    command
        .options
        .names
        .iter()
        .find(|command_name| {
            group
                .options
                .prefixes
                .iter()
                .any(|prefix| {
                    if *found_prefix || starts_with_whole_word(&name_to_find, &prefix) {

                        if !*found_prefix {
                            *found_prefix = true;
                            name_to_find.drain(..=prefix.len());
                        }

                        &name_to_find == command_name
                    } else {
                        false
                    }
                })
        }).cloned()
}


#[cfg(all(feature = "cache", feature = "http"))]
<<<<<<< HEAD
async fn check_command_behaviour(
=======
fn check_common_behaviour(
    cache: impl AsRef<CacheRwLock>,
>>>>>>> 95b3d230
    msg: &Message,
    options: &impl CommonOptions,
    owners: &HashSet<UserId>,
    help_options: &HelpOptions,
) -> HelpBehaviour {
    if !options.help_available() {
        return HelpBehaviour::Hide;
    }

    if options.only_in() == OnlyIn::Dm && !msg.is_private() ||
       options.only_in() == OnlyIn::Guild && msg.is_private() {
        return help_options.wrong_channel;
    }

    if options.owners_only() && !owners.contains(&msg.author.id) {
        return help_options.lacking_ownership;
    }

<<<<<<< HEAD
        if has_correct_permissions(&cache, options, msg).await {

            if let Some(guild) = msg.guild(&cache).await {
                let guild = guild.read().await;
=======
    if options.owner_privilege() && owners.contains(&msg.author.id) {
        return HelpBehaviour::Nothing;
    }

    if !has_correct_permissions(&cache, options, msg) {
        return help_options.lacking_permissions;
    }
>>>>>>> 95b3d230

    if let Some(guild) = msg.guild(&cache) {
        let guild = guild.read();

        if let Some(member) = guild.members.get(&msg.author.id) {
            if !has_correct_roles(options, &guild, &member) {
                return help_options.lacking_role;
            }
        }
    }

    HelpBehaviour::Nothing
}

#[cfg(all(feature = "cache", feature = "http"))]
fn check_command_behaviour(
    ctx: &mut Context,
    msg: &Message,
    options: &CommandOptions,
    owners: &HashSet<UserId>,
    help_options: &HelpOptions,
) -> HelpBehaviour {
    let b = check_common_behaviour(&ctx, msg, &options, owners, help_options);

    if b == HelpBehaviour::Nothing {
       for check in options.checks {
           let mut args = Args::new("", &[]);

           if let CheckResult::Failure(_) = (check.function)(ctx, msg, &mut args, options) {
               return help_options.lacking_conditions;
           }
       }
    }

    b
}

#[cfg(all(feature = "cache", feature = "http"))]
#[allow(clippy::too_many_arguments)]
<<<<<<< HEAD
fn nested_group_command_search<'b, 'a : 'b>(
    cache: &'b CacheRwLock,
    groups: &'b [&'static CommandGroup],
    name: &'b mut String,
    help_options: &'a HelpOptions,
    msg: &'b Message,
    similar_commands: &'b mut Vec<SuggestedCommandName>,
    owners: &'b HashSet<UserId>,
) -> BoxFuture<'b, Result<CustomisedHelpData<'a>, ()>> {
    async move {
        for group in groups {
            let group = *group;
            let mut found: Option<&'static InternalCommand> = None;

            let group_behaviour = check_command_behaviour(
                &msg,
                &group.options,
                &owners,
                &help_options,
                &cache,
            ).await;
=======
fn nested_group_command_search<'a>(
    ctx: &mut Context,
    msg: &Message,
    groups: &[&'static CommandGroup],
    name: &mut String,
    help_options: &'a HelpOptions,
    similar_commands: &mut Vec<SuggestedCommandName>,
    owners: &HashSet<UserId>,
) -> Result<CustomisedHelpData<'a>, ()> {
    for group in groups {
        let group = *group;
        let mut found: Option<&'static InternalCommand> = None;

        let group_behaviour = check_common_behaviour(
                &ctx,
                msg,
                &group.options,
                &owners,
                &help_options,
        );
>>>>>>> 95b3d230

            match &group_behaviour {
                HelpBehaviour::Nothing => (),
                _ => {
                    continue;
                }
            }

            let mut found_group_prefix: bool = false;
            for command in group.options.commands {
                let command = *command;

<<<<<<< HEAD
                let search_command_name_matched = if group.options.prefixes.is_empty() {
                    if starts_with_whole_word(&name, &group.name) {
                        name.drain(..=group.name.len());
                    }
=======
                if HelpBehaviour::Nothing == check_command_behaviour(
                    ctx,
                    msg,
                    &command.options,
                    &owners,
                    &help_options,
                ) {
                    found = Some(command);
                } else {
                    break;
                }
            } else if help_options.max_levenshtein_distance > 0 {
>>>>>>> 95b3d230

                    command
                        .options
                        .names
                        .iter()
                        .find(|n| **n == name)
                        .cloned()
                } else {
                    find_any_command_matches(
                        &command,
                        &group,
                        name,
                        &mut found_group_prefix
                    )
                };

                if search_command_name_matched.is_some() {
                    if HelpBehaviour::Nothing == check_command_behaviour(
                        &msg,
                        &command.options,
                        &owners,
                        &help_options,
                        &cache,
                    ).await {
                        found = Some(command);
                    } else {
                        break;
                    }
                } else if help_options.max_levenshtein_distance > 0 {
                    let command_name = if let Some(first_prefix) = group.options.prefixes.get(0) {
                        format!("{} {}", &first_prefix, &command.options.names[0])
                    } else {
                        command.options.names[0].to_string()
                    };

                    let levenshtein_distance = levenshtein_distance(&command_name, &name);

<<<<<<< HEAD
                    if levenshtein_distance <= help_options.max_levenshtein_distance
                        && HelpBehaviour::Nothing == check_command_behaviour(
                        &msg,
                        &command.options,
                        &owners,
                        &help_options,
                        &cache,
                    ).await
                    {
                        similar_commands.push(SuggestedCommandName {
                            name: command_name,
                            levenshtein_distance,
                        });
                    }
=======
                if levenshtein_distance <= help_options.max_levenshtein_distance
                    && HelpBehaviour::Nothing == check_command_behaviour(
                        ctx,
                        msg,
                        &command.options,
                        &owners,
                        &help_options,
                    )
                {
                    similar_commands.push(SuggestedCommandName {
                        name: command_name,
                        levenshtein_distance,
                    });
>>>>>>> 95b3d230
                }
            }

            if let Some(command) = found {
                let options = &command.options;

                if !options.help_available {
                    return Ok(CustomisedHelpData::NoCommandFound {
                        help_error_message: &help_options.no_help_available_text,
                    });
                }

                let available_text = if options.only_in == OnlyIn::Dm {
                    &help_options.dm_only_text
                } else if options.only_in == OnlyIn::Guild {
                    &help_options.guild_only_text
                } else {
                    &help_options.dm_and_guild_text
                };

                similar_commands
                    .sort_unstable_by(|a, b| a.levenshtein_distance.cmp(&b.levenshtein_distance));

                let check_names: Vec<String> = command
                    .options
                    .checks
                    .iter()
                    .chain(group.options.checks.iter())
                    .filter_map(|check| {
                        if check.display_in_help {
                            Some(check.name.to_string())
                        } else {
                            None
                        }
                    })
                    .collect();

                return Ok(CustomisedHelpData::SingleCommand {
                    command: Command {
                        name: options.names[0],
                        description: options.desc,
                        group_name: group.name,
                        group_prefixes: &group.options.prefixes,
                        checks: check_names,
                        aliases: options.names[1..].to_vec(),
                        availability: available_text,
                        usage: options.usage,
                        usage_sample: options.examples.to_vec(),
                    },
                });
            }

<<<<<<< HEAD
            match nested_group_command_search(
                cache,
                &group.options.sub_groups,
                name,
                help_options,
                msg,
                similar_commands,
                owners,
            ).await {
                Ok(found) => return Ok(found),
                Err(()) => (),
            }
=======
        match nested_group_command_search(
            ctx,
            msg,
            &group.options.sub_groups,
            name,
            help_options,
            similar_commands,
            owners,
        ) {
            Ok(found) => return Ok(found),
            Err(()) => (),
>>>>>>> 95b3d230
        }

        Err(())
    }.boxed()
}

/// Tries to extract a single command matching searched command name otherwise
/// returns similar commands.
#[cfg(feature = "cache")]
<<<<<<< HEAD
async fn fetch_single_command<'a>(
    cache: impl AsRef<CacheRwLock>,
=======
fn fetch_single_command<'a>(
    ctx: &mut Context,
    msg: &Message,
>>>>>>> 95b3d230
    groups: &[&'static CommandGroup],
    name: &str,
    help_options: &'a HelpOptions,
    owners: &HashSet<UserId>,
) -> Result<CustomisedHelpData<'a>, Vec<SuggestedCommandName>> {
    let mut similar_commands: Vec<SuggestedCommandName> = Vec::new();
    let mut name = name.to_string();

    match nested_group_command_search(
        ctx,
        msg,
        &groups,
        &mut name,
        &help_options,
        &mut similar_commands,
        &owners,
    ).await {
        Ok(found) => Ok(found),
        Err(()) => Err(similar_commands),
    }
}

#[cfg(feature = "cache")]
#[allow(clippy::too_many_arguments)]
<<<<<<< HEAD
async fn fill_eligible_commands<'a>(
    context: &Context,
=======
fn fill_eligible_commands<'a>(
    ctx: &mut Context,
    msg: &Message,
>>>>>>> 95b3d230
    commands: &[&'static InternalCommand],
    owners: &HashSet<UserId>,
    help_options: &'a HelpOptions,
    group: &'a CommandGroup,
    to_fill: &mut GroupCommandsPair,
    highest_formatter: &mut HelpBehaviour,
) {
    to_fill.name = group.name;
    to_fill.prefixes = group.options.prefixes.to_vec();

    let group_behaviour = {
        if let HelpBehaviour::Hide = highest_formatter {
            HelpBehaviour::Hide
        } else {
            std::cmp::max(
                *highest_formatter,
                check_common_behaviour(
                    &ctx,
                    msg,
                    &group.options,
                    owners,
                    help_options,
<<<<<<< HEAD
                    &context.cache,
                ).await
=======
                )
>>>>>>> 95b3d230
            )
        }
    };

    *highest_formatter = group_behaviour;

    for command in commands {
        let command = *command;
        let options = &command.options;
        let name = &options.names[0];

        match &group_behaviour {
            HelpBehaviour::Nothing => (),
            _ => {
                let name = format_command_name!(&group_behaviour, &name);
                to_fill.command_names.push(name);

                continue;
            }
        }

        let command_behaviour = check_command_behaviour(
            ctx,
            msg,
            &command.options,
            owners,
            help_options,
<<<<<<< HEAD
            &context.cache,
        ).await;
=======
        );
>>>>>>> 95b3d230

        let name = format_command_name!(command_behaviour, &name);
        to_fill.command_names.push(name);
    }
}

/// Tries to fetch all commands visible to the user within a group and
/// its sub-groups.
#[cfg(feature = "cache")]
#[allow(clippy::too_many_arguments)]
fn fetch_all_eligible_commands_in_group<'a>(
<<<<<<< HEAD
    context: &'a Context,
    commands: &'a [&'static InternalCommand],
    owners: &'a HashSet<UserId>,
    help_options: &'a HelpOptions,
    group: &'a CommandGroup,
    msg: &'a Message,
    mut highest_formatter: HelpBehaviour,
) -> BoxFuture<'a, GroupCommandsPair> {
    async move {
        let mut group_with_cmds = GroupCommandsPair::default();

        fill_eligible_commands(
            &context,
            &commands,
            &owners,
            &help_options,
            &group,
            &msg,
            &mut group_with_cmds,
            &mut highest_formatter,
        ).await;
=======
    ctx: &mut Context,
    msg: &Message,
    commands: &[&'static InternalCommand],
    owners: &HashSet<UserId>,
    help_options: &'a HelpOptions,
    group: &'a CommandGroup,
    highest_formatter: HelpBehaviour,
) -> GroupCommandsPair {
    let mut group_with_cmds = GroupCommandsPair::default();
    let mut highest_formatter = highest_formatter;

    fill_eligible_commands(
        ctx,
        msg,
        &commands,
        &owners,
        &help_options,
        &group,
        &mut group_with_cmds,
        &mut highest_formatter,
    );

    for sub_group in group.options.sub_groups {
        if HelpBehaviour::Hide == highest_formatter {
            break;
        } else if sub_group.options.commands.is_empty() && sub_group.options.sub_groups.is_empty() {
            continue;
        }

        let grouped_cmd = fetch_all_eligible_commands_in_group(
            ctx,
            msg,
            &sub_group.options.commands,
            &owners,
            &help_options,
            &sub_group,
            highest_formatter,
        );
>>>>>>> 95b3d230

        for sub_group in group.options.sub_groups {
            if HelpBehaviour::Hide == highest_formatter {
                break;
            } else if sub_group.options.commands.is_empty() && sub_group.options.sub_groups.is_empty() {
                continue;
            }

            let grouped_cmd = fetch_all_eligible_commands_in_group(
                &context,
                &sub_group.options.commands,
                &owners,
                &help_options,
                &sub_group,
                &msg,
                highest_formatter,
            ).await;

            group_with_cmds.sub_groups.push(grouped_cmd);
        }

        group_with_cmds
    }.boxed()
}


/// Fetch groups with their commands.
#[cfg(feature = "cache")]
<<<<<<< HEAD
async fn create_command_group_commands_pair_from_groups<'a>(
    context: &Context,
=======
fn create_command_group_commands_pair_from_groups<'a>(
    ctx: &mut Context,
    msg: &Message,
>>>>>>> 95b3d230
    groups: &[&'static CommandGroup],
    owners: &HashSet<UserId>,
    help_options: &'a HelpOptions,
) -> Vec<GroupCommandsPair> {
    let mut listed_groups: Vec<GroupCommandsPair> = Vec::default();

    for group in groups {
        let group = *group;

<<<<<<< HEAD
        let group_with_cmds = create_single_group(&context, group, &owners, &msg, &help_options).await;
=======
        let group_with_cmds = create_single_group(ctx, msg, group, &owners, &help_options);
>>>>>>> 95b3d230

        if !group_with_cmds.command_names.is_empty() {
            listed_groups.push(group_with_cmds);
        }
    }

    listed_groups
}

/// Fetches a single group with its commands.
#[cfg(feature = "cache")]
<<<<<<< HEAD
async fn create_single_group(
    context: &Context,
=======
fn create_single_group(
    ctx: &mut Context,
    msg: &Message,
>>>>>>> 95b3d230
    group: &CommandGroup,
    owners: &HashSet<UserId>,
    help_options: &HelpOptions,
) -> GroupCommandsPair {
    let mut group_with_cmds = fetch_all_eligible_commands_in_group(
        ctx,
        &msg,
        &group.options.commands,
        &owners,
        &help_options,
        &group,
        HelpBehaviour::Nothing,
    ).await;

    group_with_cmds.name = group.name;

    group_with_cmds
}

/// If `searched_group` is exact match on `group_name`,
/// this function returns `true` but does not trim.
/// Otherwise, it is treated as an optionally passed group-name and ends up
/// being removed from `searched_group`.
///
/// If a group has no prefixes, it is not required to be part of
/// `searched_group` to reach a sub-group of `group_name`.
#[cfg(feature = "cache")]
fn trim_prefixless_group(group_name: &str, searched_group: &mut String) -> bool {
    if group_name == searched_group.as_str() {
        return true;
    } else if starts_with_whole_word(&searched_group, &group_name) {
        searched_group.drain(..=group_name.len());
    }

    false
}

#[cfg(feature = "cache")]
#[allow(clippy::implicit_hasher)]
<<<<<<< HEAD
pub fn searched_lowercase<'b, 'a : 'b>(
    context: &'b Context,
    group: &'b CommandGroup,
    owners: &'b HashSet<UserId>,
    help_options: &'a HelpOptions,
    msg: &'b Message,
    searched_named_lowercase: &'b mut String,
) -> BoxFuture<'b, Option<CustomisedHelpData<'a>>> {
    async move {
        let is_prefixless_group = {
            group.options.prefixes.is_empty()
                && trim_prefixless_group(
                &group.name.to_lowercase(),
                searched_named_lowercase,
            )
        };
        let mut progressed = is_prefixless_group;
        let is_word_prefix = group
            .options
            .prefixes
            .iter()
            .any(|prefix| {
                if starts_with_whole_word(&searched_named_lowercase, &prefix) {
                    searched_named_lowercase.drain(..=prefix.len());
                    progressed = true;
                }
=======
pub fn searched_lowercase<'a>(
    ctx: &mut Context,
    msg: &Message,
    args: &'a Args,
    group: &CommandGroup,
    owners: &HashSet<UserId>,
    help_options: &'a HelpOptions,
    searched_named_lowercase: &mut String,
) -> Option<CustomisedHelpData<'a>> {
    let is_prefixless_group = {
        group.options.prefixes.is_empty()
        && trim_prefixless_group(
            &group.name.to_lowercase(),
            searched_named_lowercase,
        )
    };
    let mut progressed = is_prefixless_group;
    let is_word_prefix = group
        .options
        .prefixes
        .iter()
        .any(|prefix| {
            if starts_with_whole_word(&searched_named_lowercase, &prefix) {
                searched_named_lowercase.drain(..=prefix.len());
                progressed = true;
            }

            prefix == searched_named_lowercase
        });

    if is_prefixless_group || is_word_prefix {
        let single_group =
            create_single_group(ctx, msg, &group, owners, &help_options);
>>>>>>> 95b3d230

                prefix == searched_named_lowercase
            });

<<<<<<< HEAD
        if is_prefixless_group || is_word_prefix {
            let single_group =
                create_single_group(&context, &group, owners, &msg, &help_options).await;

            if !single_group.command_names.is_empty() {
                return Some(CustomisedHelpData::GroupedCommands {
                    help_description: group
                        .options
                        .description
                        .as_ref()
                        .map(|s| s.to_string())
                        .unwrap_or_default(),
                    groups: vec![single_group],
                });
            }
        } else if progressed || group.options.prefixes.is_empty() {
            for sub_group in group.options.sub_groups {
                if let Some(found_set) = searched_lowercase(
                    context,
                    sub_group,
                    owners,
                    help_options,
                    msg,
                    searched_named_lowercase,
                ).await {
                    return Some(found_set);
                }
=======
            if let Some(found_set) = searched_lowercase(
                ctx,
                msg,
                args,
                sub_group,
                owners,
                help_options,
                searched_named_lowercase,
            ) {
                return Some(found_set);
>>>>>>> 95b3d230
            }
        }

        None
    }.boxed()
}

/// Iterates over all commands and forges them into a `CustomisedHelpData`,
/// taking `HelpOptions` into consideration when deciding on whether a command
/// shall be picked and in what textual format.
#[cfg(feature = "cache")]
#[allow(clippy::implicit_hasher)]
<<<<<<< HEAD
pub async fn create_customised_help_data<'a, 'b>(
    context: &'b Context,
    groups: &[&'static CommandGroup],
    owners: &'b HashSet<UserId>,
    args: &'a Args,
    help_options: &'a HelpOptions,
    msg: &'b Message,
=======
pub fn create_customised_help_data<'a>(
    ctx: &mut Context,
    msg: &Message,
    args: &'a Args,
    groups: &[&'static CommandGroup],
    owners: &HashSet<UserId>,
    help_options: &'a HelpOptions,
>>>>>>> 95b3d230
) -> CustomisedHelpData<'a> {
    if !args.is_empty() {
        let name = args.message();

<<<<<<< HEAD
        return match fetch_single_command(&cache, &groups, &name, &help_options, &msg, owners).await {
=======
        return match fetch_single_command(ctx, msg, &groups, &name, &help_options, owners) {
>>>>>>> 95b3d230
            Ok(single_command) => single_command,
            Err(suggestions) => {
                let mut searched_named_lowercase = name.to_lowercase();

                for group in groups {

                    if let Some(found_command) = searched_lowercase(
                        ctx,
                        msg,
                        args,
                        group,
                        owners,
                        help_options,
                        &mut searched_named_lowercase,
                    ).await {
                        return found_command;
                    }
                }

                if suggestions.is_empty() {
                    CustomisedHelpData::NoCommandFound {
                        help_error_message: &help_options.no_help_available_text,
                    }
                } else {
                    CustomisedHelpData::SuggestedCommands {
                        help_description: help_options.suggestion_text.to_string(),
                        suggestions: Suggestions(suggestions),
                    }
                }
            }
        };
    }

    let strikethrough_command_tip = if msg.is_private() {
        &help_options.strikethrough_commands_tip_in_guild
    } else {
        &help_options.strikethrough_commands_tip_in_dm
    };

    let description = if let Some(ref strikethrough_command_text) = strikethrough_command_tip {
        format!(
            "{}\n{}",
            &help_options.individual_command_tip, &strikethrough_command_text
        )
    } else {
        help_options.individual_command_tip.to_string()
    };

    let listed_groups = create_command_group_commands_pair_from_groups(
        ctx,
        msg,
        &groups,
        owners,
        &help_options,
    ).await;

    if listed_groups.is_empty() {
        CustomisedHelpData::NoCommandFound {
            help_error_message: &help_options.no_help_available_text,
        }
    } else {
        CustomisedHelpData::GroupedCommands {
            help_description: description,
            groups: listed_groups,
        }
    }
}

/// Flattens a group with all its nested sub-groups into the passed `group_text`
/// buffer.
/// If `nest_level` is `0`, this function will skip the group's name.
#[cfg(all(feature = "cache", feature = "http"))]
fn flatten_group_to_string(
    group_text: &mut String,
    group: &GroupCommandsPair,
    nest_level: usize,
    help_options: &HelpOptions,
) {
    let repeated_indent_str = help_options.indention_prefix.repeat(nest_level);

    if nest_level > 0 {
        let _ = writeln!(group_text,
            "{}__**{}**__",
            repeated_indent_str,
            group.name,
        );
    }

    if !group.prefixes.is_empty() {
        let _ = writeln!(group_text,
            "{}{}: `{}`",
            &repeated_indent_str,
            help_options.group_prefix,
            group.prefixes.join("`, `"),
        );
    };

    let mut joined_commands = group
        .command_names
        .join(&format!("\n{}", &repeated_indent_str));


    if !group.command_names.is_empty() {
        joined_commands.insert_str(0, &repeated_indent_str);
    }

    let _ = writeln!(group_text, "{}", joined_commands);

    for sub_group in &group.sub_groups {

        if !(sub_group.command_names.is_empty() && sub_group.sub_groups.is_empty()) {
            let mut sub_group_text = String::default();

            flatten_group_to_string(
                &mut sub_group_text,
                &sub_group,
                nest_level + 1,
                &help_options,
            );

            let _ = write!(group_text, "{}", sub_group_text);
        }
    }
}

/// Flattens a group with all its nested sub-groups into the passed `group_text`
/// buffer respecting the plain help format.
/// If `nest_level` is `0`, this function will skip the group's name.
#[cfg(all(feature = "cache", feature = "http"))]
fn flatten_group_to_plain_string(
    group_text: &mut String,
    group: &GroupCommandsPair,
    nest_level: usize,
    help_options: &HelpOptions,
) {
    let repeated_indent_str = help_options.indention_prefix.repeat(nest_level);

    if nest_level > 0 {
        let _ = write!(group_text,
            "\n{}**{}**",
            repeated_indent_str,
            group.name,
        );
    }

    if group.prefixes.is_empty() {
        let _ = write!(group_text, ": ");
    } else {
        let _ = write!(group_text,
            " ({}: `{}`): ",
            help_options.group_prefix,
            group.prefixes.join("`, `"),
        );
    }

    let joined_commands = format!("{}", group.command_names.join(", "));

    let _ = write!(group_text, "{}", joined_commands);

    for sub_group in &group.sub_groups {
        let mut sub_group_text = String::default();

        flatten_group_to_plain_string(
            &mut sub_group_text,
            &sub_group,
            nest_level + 1,
            &help_options,
        );

        let _ = write!(group_text, "{}", sub_group_text);
    }
}


/// Sends an embed listing all groups with their commands.
#[cfg(all(feature = "cache", feature = "http"))]
async fn send_grouped_commands_embed(
    http: impl AsRef<Http>,
    help_options: &HelpOptions,
    channel_id: ChannelId,
    help_description: &str,
    groups: &[GroupCommandsPair],
    colour: Colour,
) -> Result<Message, Error> {
    channel_id.send_message(&http, |m| {
        m.embed(|embed| {
            embed.colour(colour);
            embed.description(help_description);

            for group in groups {
                let mut embed_text = String::default();

                flatten_group_to_string(
                    &mut embed_text,
                    &group,
                    0,
                    &help_options,
                );

                embed.field(group.name, &embed_text, true);
            }

            embed
        });
        m
    }).await
}

/// Sends embed showcasing information about a single command.
#[cfg(all(feature = "cache", feature = "http"))]
async fn send_single_command_embed(
    http: impl AsRef<Http>,
    help_options: &HelpOptions,
    channel_id: ChannelId,
    command: &Command<'_>,
    colour: Colour,
) -> Result<Message, Error> {
    channel_id.send_message(&http, |m| {
        m.embed(|embed| {
            embed.title(&command.name);
            embed.colour(colour);

            if let Some(ref desc) = command.description {
                embed.description(desc);
            }

            if let Some(ref usage) = command.usage {
                let full_usage_text = if let Some(first_prefix) = command.group_prefixes.get(0) {
                    format!("`{} {} {}`", first_prefix, command.name, usage)
                } else {
                    format!("`{} {}`", command.name, usage)
                };

                embed.field(&help_options.usage_label, full_usage_text, true);
            }

            if !command.usage_sample.is_empty() {
                let full_example_text =
                    if let Some(first_prefix) = command.group_prefixes.get(0) {
                        let format_example = |example| {
                            format!("`{} {} {}`\n", first_prefix, command.name, example)
                        };
                        command
                           .usage_sample
                           .iter()
                           .map(format_example)
                           .collect::<String>()
                    } else {
                        let format_example = |example| format!("`{} {}`\n", command.name, example);
                        command
                           .usage_sample
                           .iter()
                           .map(format_example)
                           .collect::<String>()
                    };
                embed.field(&help_options.usage_sample_label, full_example_text, true);
            }

            embed.field(&help_options.grouped_label, command.group_name, true);

            if !command.aliases.is_empty() {
                embed.field(
                    &help_options.aliases_label,
                    format!("`{}`", command.aliases.join("`, `")),
                    true,
                );
            }

            embed.field(&help_options.available_text, &command.availability, true);

            if !command.checks.is_empty() {
                embed.field(
                    &help_options.checks_label,
                    format!("`{}`", command.checks.join("`, `")),
                    true,
                );
            }

            embed
        });
        m
    }).await
}

/// Sends embed listing commands that are similar to the sent one.
#[cfg(all(feature = "cache", feature = "http"))]
async fn send_suggestion_embed(
    http: impl AsRef<Http>,
    channel_id: ChannelId,
    help_description: &str,
    suggestions: &Suggestions,
    colour: Colour,
) -> Result<Message, Error> {
    let text = help_description
        .replace("{}", &suggestions.join("`, `"))
        .to_string();

    channel_id.send_message(&http, |m| {
        m.embed(|e| {
            e.colour(colour);
            e.description(text);
            e
        });
        m
    }).await
}

/// Sends an embed explaining fetching commands failed.
#[cfg(all(feature = "cache", feature = "http"))]
async fn send_error_embed(
    http: impl AsRef<Http>,
    channel_id: ChannelId,
    input: &str,
    colour: Colour,
) -> Result<Message, Error> {
    channel_id.send_message(&http, |m| {
        m.embed(|e| {
            e.colour(colour);
            e.description(input);
            e
        });
        m
    }).await
}

/// Posts an embed showing each individual command group and its commands.
///
/// # Examples
///
/// Use the command with `exec_help`:
///
/// ```rust,no_run
/// # #![feature(async_closure)]
/// # use serenity::prelude::*;
/// # struct Handler;
/// #
/// # impl EventHandler for Handler {}
/// # #[tokio::main]
/// # async fn main() {
/// # let mut client = Client::new("token", Handler).await.unwrap();
/// #
/// use std::{collections::HashSet, hash::BuildHasher};
/// use serenity::{framework::standard::{Args, CommandGroup, CommandResult,
///     StandardFramework, macros::help, HelpOptions,
///     help_commands::*}, model::prelude::*,
/// };
///
/// #[help]
/// async fn my_help(
///     context: &mut Context,
///     msg: &Message,
///     args: Args,
///     help_options: &'static HelpOptions,
///     groups: &[&'static CommandGroup],
///     owners: HashSet<UserId>
/// ) -> CommandResult {
///     with_embeds(context, msg, args, &help_options, groups, owners).await
/// }
///
/// client.with_framework(StandardFramework::new()
///     .help(&MY_HELP));
/// # }
/// ```
#[cfg(all(feature = "cache", feature = "http"))]
#[allow(clippy::implicit_hasher)]
<<<<<<< HEAD
pub async fn with_embeds(
    context: &mut Context,
=======
pub fn with_embeds(
    ctx: &mut Context,
>>>>>>> 95b3d230
    msg: &Message,
    args: Args,
    help_options: &HelpOptions,
    groups: &[&'static CommandGroup],
    owners: HashSet<UserId>,
) -> CommandResult {
    let formatted_help =
<<<<<<< HEAD
        create_customised_help_data(&context, &groups, &owners, &args, help_options, msg).await;
=======
        create_customised_help_data(ctx, msg, &args, &groups, &owners, help_options);
>>>>>>> 95b3d230

    if let Err(why) = match formatted_help {
        CustomisedHelpData::SuggestedCommands {
            ref help_description,
            ref suggestions,
        } => send_suggestion_embed(
            &ctx.http,
            msg.channel_id,
            &help_description,
            &suggestions,
            help_options.embed_error_colour,
        ).await,
        CustomisedHelpData::NoCommandFound {
            ref help_error_message,
        } => send_error_embed(
            &ctx.http,
            msg.channel_id,
            help_error_message,
            help_options.embed_error_colour,
        ).await,
        CustomisedHelpData::GroupedCommands {
            ref help_description,
            ref groups,
        } => send_grouped_commands_embed(
            &ctx.http,
            &help_options,
            msg.channel_id,
            &help_description,
            &groups,
            help_options.embed_success_colour,
        ).await,
        CustomisedHelpData::SingleCommand { ref command } => send_single_command_embed(
            &ctx.http,
            &help_options,
            msg.channel_id,
            &command,
            help_options.embed_success_colour,
        ).await,
        CustomisedHelpData::__Nonexhaustive => unreachable!(),
    } {
        warn_about_failed_send!(&formatted_help, why);
    }

    Ok(())
}

/// Turns grouped commands into a `String` taking plain help format into account.
#[cfg(all(feature = "cache", feature = "http"))]
fn grouped_commands_to_plain_string(
    help_options: &HelpOptions,
    help_description: &str,
    groups: &[GroupCommandsPair],
) -> String {
    let mut result = "__**Commands**__\n".to_string();
    let _ = writeln!(result, "{}", &help_description);

    for group in groups {
        let _ = write!(result, "\n**{}**", &group.name);

        flatten_group_to_plain_string(
            &mut result,
            &group,
            0,
            &help_options,
        );
    }

    result
}

/// Turns a single command into a `String` taking plain help format into account.
#[cfg(all(feature = "cache", feature = "http"))]
fn single_command_to_plain_string(help_options: &HelpOptions, command: &Command<'_>) -> String {
    let mut result = String::default();
    let _ = writeln!(result, "__**{}**__", command.name);

    if !command.aliases.is_empty() {
        let _ = writeln!(
            result,
            "**{}**: `{}`",
            help_options.aliases_label,
            command.aliases.join("`, `")
        );
    }

    if let Some(ref description) = command.description {
        let _ = writeln!(
            result,
            "**{}**: {}",
            help_options.description_label, description
        );
    };

    if let Some(ref usage) = command.usage {
        if let Some(first_prefix) = command.group_prefixes.get(0) {
            let _ = writeln!(
                result,
                "**{}**: `{} {} {}`",
                help_options.usage_label, first_prefix, command.name, usage
            );
        } else {
            let _ = writeln!(
                result,
                "**{}**: `{} {}`",
                help_options.usage_label, command.name, usage
            );
        }
    }

    if !command.usage_sample.is_empty() {
        if let Some(first_prefix) = command.group_prefixes.get(0) {
            let format_example = |example| {
                let _ = writeln!(
                    result,
                    "**{}**: `{} {} {}`",
                    help_options.usage_sample_label, first_prefix, command.name, example
                );
            };
            command
                .usage_sample
                .iter()
                .for_each(format_example);
        } else {
            let format_example = |example| {
                let _ = writeln!(
                    result,
                    "**{}**: `{} {}`",
                    help_options.usage_sample_label, command.name, example
                );
            };
            command
                .usage_sample
                .iter()
                .for_each(format_example);
        }
    }

    let _ = writeln!(
        result,
        "**{}**: {}",
        help_options.grouped_label, command.group_name
    );
    let _ = writeln!(
        result,
        "**{}**: {}",
        help_options.available_text, command.availability
    );

    result
}

/// Posts formatted text displaying each individual command group and its commands.
///
/// # Examples
///
/// Use the command with `exec_help`:
///
/// ```rust,no_run
/// # #![feature(async_closure)]
/// # use serenity::prelude::*;
/// # struct Handler;
/// #
/// # impl EventHandler for Handler {}
/// # #[tokio::main]
/// # async fn main() {
/// # let mut client = Client::new("token", Handler).await.unwrap();
/// #
/// use std::{collections::HashSet, hash::BuildHasher};
/// use serenity::{framework::standard::{Args, CommandGroup, CommandResult,
///     StandardFramework, macros::help, HelpOptions,
///     help_commands::*}, model::prelude::*,
/// };
///
/// #[help]
/// async fn my_help(
///     context: &mut Context,
///     msg: &Message,
///     args: Args,
///     help_options: &'static HelpOptions,
///     groups: &[&'static CommandGroup],
///     owners: HashSet<UserId>
/// ) -> CommandResult {
///     plain(context, msg, args, &help_options, groups, owners).await
/// }
///
/// client.with_framework(StandardFramework::new()
///     .help(&MY_HELP));
/// # }
/// ```
#[cfg(all(feature = "cache", feature = "http"))]
#[allow(clippy::implicit_hasher)]
<<<<<<< HEAD
pub async fn plain(
    context: &mut Context,
=======
pub fn plain(
    ctx: &mut Context,
>>>>>>> 95b3d230
    msg: &Message,
    args: Args,
    help_options: &HelpOptions,
    groups: &[&'static CommandGroup],
    owners: HashSet<UserId>,
) -> CommandResult {
    let formatted_help =
<<<<<<< HEAD
        create_customised_help_data(&context, &groups, &owners, &args, help_options, msg).await;
=======
        create_customised_help_data(ctx, msg, &args, &groups, &owners, help_options);
>>>>>>> 95b3d230

    let result = match formatted_help {
        CustomisedHelpData::SuggestedCommands {
            ref help_description,
            ref suggestions,
        } => help_description.replace("{}", &suggestions.join("`, `")),
        CustomisedHelpData::NoCommandFound {
            ref help_error_message,
        } => help_error_message.to_string(),
        CustomisedHelpData::GroupedCommands {
            ref help_description,
            ref groups,
        } => grouped_commands_to_plain_string(&help_options, &help_description, &groups),
        CustomisedHelpData::SingleCommand { ref command } => {
            single_command_to_plain_string(&help_options, &command)
        },
        CustomisedHelpData::__Nonexhaustive => unreachable!(),
    };

<<<<<<< HEAD
    if let Err(why) = msg.channel_id.say(&context.http, result).await {
=======
    if let Err(why) = msg.channel_id.say(&ctx, result) {
>>>>>>> 95b3d230
        warn_about_failed_send!(&formatted_help, why);
    };

    Ok(())
}

#[cfg(test)]
#[cfg(all(feature = "cache", feature = "http"))]
mod levenshtein_tests {
    use super::levenshtein_distance;

    #[test]
    fn reflexive() {
        let word_a = "rusty ferris";
        let word_b = "rusty ferris";
        assert_eq!(0, levenshtein_distance(&word_a, &word_b));

        let word_a = "";
        let word_b = "";
        assert_eq!(0, levenshtein_distance(&word_a, &word_b));

        let word_a = "rusty ferris";
        let word_b = "RuSty FerriS";
        assert_eq!(4, levenshtein_distance(&word_a, &word_b));
    }

    #[test]
    fn symmetric() {
        let word_a = "ferris";
        let word_b = "rusty ferris";
        assert_eq!(6, levenshtein_distance(&word_a, &word_b));

        let word_a = "rusty ferris";
        let word_b = "ferris";
        assert_eq!(6, levenshtein_distance(&word_a, &word_b));

        let word_a = "";
        let word_b = "ferris";
        assert_eq!(6, levenshtein_distance(&word_a, &word_b));

        let word_a = "ferris";
        let word_b = "";
        assert_eq!(6, levenshtein_distance(&word_a, &word_b));
    }

    #[test]
    fn transitive() {
        let word_a = "ferris";
        let word_b = "turbo fish";
        let word_c = "unsafe";

        let distance_of_a_c = levenshtein_distance(&word_a, &word_c);
        let distance_of_a_b = levenshtein_distance(&word_a, &word_b);
        let distance_of_b_c = levenshtein_distance(&word_b, &word_c);

        assert!(distance_of_a_c <= (distance_of_a_b + distance_of_b_c));
    }
}

#[cfg(test)]
#[cfg(all(feature = "cache", feature = "http"))]
mod matrix_tests {
    use super::Matrix;

    #[test]
    fn index_mut() {
        let mut matrix = Matrix::new(5, 5);
        assert_eq!(matrix[(1, 1)], 0);

        matrix[(1, 1)] = 10;
        assert_eq!(matrix[(1, 1)], 10);
    }

    #[test]
    #[should_panic(expected = "the len is 4 but the index is 9")]
    fn panic_index_too_high() {
        let matrix = Matrix::new(2, 2);
        matrix[(3, 3)];
    }

    #[test]
    #[should_panic(expected = "the len is 0 but the index is 0")]
    fn panic_indexing_when_empty() {
        let matrix = Matrix::new(0, 0);
        matrix[(0, 0)];
    }
}<|MERGE_RESOLUTION|>--- conflicted
+++ resolved
@@ -87,7 +87,7 @@
 };
 #[cfg(all(feature = "cache", feature = "http"))]
 use log::warn;
-use futures::future::{BoxFuture, FutureExt};
+use async_recursion::async_recursion;
 
 /// Macro to format a command according to a `HelpBehaviour` or
 /// continue to the next command-name upon hiding.
@@ -349,12 +349,8 @@
 
 
 #[cfg(all(feature = "cache", feature = "http"))]
-<<<<<<< HEAD
-async fn check_command_behaviour(
-=======
-fn check_common_behaviour(
+async fn check_common_behaviour(
     cache: impl AsRef<CacheRwLock>,
->>>>>>> 95b3d230
     msg: &Message,
     options: &impl CommonOptions,
     owners: &HashSet<UserId>,
@@ -373,23 +369,16 @@
         return help_options.lacking_ownership;
     }
 
-<<<<<<< HEAD
-        if has_correct_permissions(&cache, options, msg).await {
-
-            if let Some(guild) = msg.guild(&cache).await {
-                let guild = guild.read().await;
-=======
     if options.owner_privilege() && owners.contains(&msg.author.id) {
         return HelpBehaviour::Nothing;
     }
 
-    if !has_correct_permissions(&cache, options, msg) {
+    if !has_correct_permissions(&cache, options, msg).await {
         return help_options.lacking_permissions;
     }
->>>>>>> 95b3d230
-
-    if let Some(guild) = msg.guild(&cache) {
-        let guild = guild.read();
+
+    if let Some(guild) = msg.guild(&cache).await {
+        let guild = guild.read().await;
 
         if let Some(member) = guild.members.get(&msg.author.id) {
             if !has_correct_roles(options, &guild, &member) {
@@ -401,21 +390,25 @@
     HelpBehaviour::Nothing
 }
 
-#[cfg(all(feature = "cache", feature = "http"))]
-fn check_command_behaviour(
+// We convert this async function to a boxed async function
+// to avoid E0700: hidden type for `impl Trait` captures lifetime that does not appear in bounds
+#[async_recursion]
+#[cfg(all(feature = "cache", feature = "http"))]
+async fn check_command_behaviour(
     ctx: &mut Context,
     msg: &Message,
-    options: &CommandOptions,
+    options: &'static CommandOptions,
     owners: &HashSet<UserId>,
     help_options: &HelpOptions,
 ) -> HelpBehaviour {
-    let b = check_common_behaviour(&ctx, msg, &options, owners, help_options);
+    let b = check_common_behaviour(&ctx, msg, &options, owners, help_options).await;
 
     if b == HelpBehaviour::Nothing {
        for check in options.checks {
            let mut args = Args::new("", &[]);
-
-           if let CheckResult::Failure(_) = (check.function)(ctx, msg, &mut args, options) {
+           let res = check.function.check(ctx, msg, &mut args, options).await;
+
+           if let CheckResult::Failure(_) = res {
                return help_options.lacking_conditions;
            }
        }
@@ -424,32 +417,10 @@
     b
 }
 
+#[async_recursion]
 #[cfg(all(feature = "cache", feature = "http"))]
 #[allow(clippy::too_many_arguments)]
-<<<<<<< HEAD
-fn nested_group_command_search<'b, 'a : 'b>(
-    cache: &'b CacheRwLock,
-    groups: &'b [&'static CommandGroup],
-    name: &'b mut String,
-    help_options: &'a HelpOptions,
-    msg: &'b Message,
-    similar_commands: &'b mut Vec<SuggestedCommandName>,
-    owners: &'b HashSet<UserId>,
-) -> BoxFuture<'b, Result<CustomisedHelpData<'a>, ()>> {
-    async move {
-        for group in groups {
-            let group = *group;
-            let mut found: Option<&'static InternalCommand> = None;
-
-            let group_behaviour = check_command_behaviour(
-                &msg,
-                &group.options,
-                &owners,
-                &help_options,
-                &cache,
-            ).await;
-=======
-fn nested_group_command_search<'a>(
+async fn nested_group_command_search<'a>(
     ctx: &mut Context,
     msg: &Message,
     groups: &[&'static CommandGroup],
@@ -463,177 +434,133 @@
         let mut found: Option<&'static InternalCommand> = None;
 
         let group_behaviour = check_common_behaviour(
-                &ctx,
-                msg,
-                &group.options,
-                &owners,
-                &help_options,
-        );
->>>>>>> 95b3d230
-
-            match &group_behaviour {
-                HelpBehaviour::Nothing => (),
-                _ => {
-                    continue;
+            &ctx,
+            msg,
+            &group.options,
+            &owners,
+            &help_options,
+        ).await;
+
+        match &group_behaviour {
+            HelpBehaviour::Nothing => (),
+            _ => {
+                continue;
+            }
+        }
+
+        let mut found_group_prefix: bool = false;
+        for command in group.options.commands {
+            let command = *command;
+
+            let search_command_name_matched = if group.options.prefixes.is_empty() {
+                if starts_with_whole_word(&name, &group.name) {
+                    name.drain(..=group.name.len());
                 }
-            }
-
-            let mut found_group_prefix: bool = false;
-            for command in group.options.commands {
-                let command = *command;
-
-<<<<<<< HEAD
-                let search_command_name_matched = if group.options.prefixes.is_empty() {
-                    if starts_with_whole_word(&name, &group.name) {
-                        name.drain(..=group.name.len());
-                    }
-=======
+
+                command
+                    .options
+                    .names
+                    .iter()
+                    .find(|n| **n == name)
+                    .cloned()
+            } else {
+                find_any_command_matches(
+                    &command,
+                    &group,
+                    name,
+                    &mut found_group_prefix
+                )
+            };
+
+            if search_command_name_matched.is_some() {
+
                 if HelpBehaviour::Nothing == check_command_behaviour(
                     ctx,
                     msg,
                     &command.options,
                     &owners,
                     &help_options,
-                ) {
+                ).await {
                     found = Some(command);
                 } else {
                     break;
                 }
             } else if help_options.max_levenshtein_distance > 0 {
->>>>>>> 95b3d230
-
-                    command
-                        .options
-                        .names
-                        .iter()
-                        .find(|n| **n == name)
-                        .cloned()
+
+                let command_name = if let Some(first_prefix) = group.options.prefixes.get(0) {
+                    format!("{} {}", &first_prefix, &command.options.names[0])
                 } else {
-                    find_any_command_matches(
-                        &command,
-                        &group,
-                        name,
-                        &mut found_group_prefix
-                    )
+                    command.options.names[0].to_string()
                 };
 
-                if search_command_name_matched.is_some() {
-                    if HelpBehaviour::Nothing == check_command_behaviour(
-                        &msg,
-                        &command.options,
-                        &owners,
-                        &help_options,
-                        &cache,
-                    ).await {
-                        found = Some(command);
-                    } else {
-                        break;
-                    }
-                } else if help_options.max_levenshtein_distance > 0 {
-                    let command_name = if let Some(first_prefix) = group.options.prefixes.get(0) {
-                        format!("{} {}", &first_prefix, &command.options.names[0])
-                    } else {
-                        command.options.names[0].to_string()
-                    };
-
-                    let levenshtein_distance = levenshtein_distance(&command_name, &name);
-
-<<<<<<< HEAD
-                    if levenshtein_distance <= help_options.max_levenshtein_distance
-                        && HelpBehaviour::Nothing == check_command_behaviour(
-                        &msg,
-                        &command.options,
-                        &owners,
-                        &help_options,
-                        &cache,
-                    ).await
-                    {
-                        similar_commands.push(SuggestedCommandName {
-                            name: command_name,
-                            levenshtein_distance,
-                        });
-                    }
-=======
+                let levenshtein_distance = levenshtein_distance(&command_name, &name);
+
                 if levenshtein_distance <= help_options.max_levenshtein_distance
                     && HelpBehaviour::Nothing == check_command_behaviour(
-                        ctx,
-                        msg,
-                        &command.options,
-                        &owners,
-                        &help_options,
-                    )
+                    ctx,
+                    msg,
+                    &command.options,
+                    &owners,
+                    &help_options,
+                ).await
                 {
                     similar_commands.push(SuggestedCommandName {
                         name: command_name,
                         levenshtein_distance,
                     });
->>>>>>> 95b3d230
                 }
             }
-
-            if let Some(command) = found {
-                let options = &command.options;
-
-                if !options.help_available {
-                    return Ok(CustomisedHelpData::NoCommandFound {
-                        help_error_message: &help_options.no_help_available_text,
-                    });
-                }
-
-                let available_text = if options.only_in == OnlyIn::Dm {
-                    &help_options.dm_only_text
-                } else if options.only_in == OnlyIn::Guild {
-                    &help_options.guild_only_text
-                } else {
-                    &help_options.dm_and_guild_text
-                };
-
-                similar_commands
-                    .sort_unstable_by(|a, b| a.levenshtein_distance.cmp(&b.levenshtein_distance));
-
-                let check_names: Vec<String> = command
-                    .options
-                    .checks
-                    .iter()
-                    .chain(group.options.checks.iter())
-                    .filter_map(|check| {
-                        if check.display_in_help {
-                            Some(check.name.to_string())
-                        } else {
-                            None
-                        }
-                    })
-                    .collect();
-
-                return Ok(CustomisedHelpData::SingleCommand {
-                    command: Command {
-                        name: options.names[0],
-                        description: options.desc,
-                        group_name: group.name,
-                        group_prefixes: &group.options.prefixes,
-                        checks: check_names,
-                        aliases: options.names[1..].to_vec(),
-                        availability: available_text,
-                        usage: options.usage,
-                        usage_sample: options.examples.to_vec(),
-                    },
+        }
+
+        if let Some(command) = found {
+            let options = &command.options;
+
+            if !options.help_available {
+                return Ok(CustomisedHelpData::NoCommandFound {
+                    help_error_message: &help_options.no_help_available_text,
                 });
             }
 
-<<<<<<< HEAD
-            match nested_group_command_search(
-                cache,
-                &group.options.sub_groups,
-                name,
-                help_options,
-                msg,
-                similar_commands,
-                owners,
-            ).await {
-                Ok(found) => return Ok(found),
-                Err(()) => (),
-            }
-=======
+            let available_text = if options.only_in == OnlyIn::Dm {
+                &help_options.dm_only_text
+            } else if options.only_in == OnlyIn::Guild {
+                &help_options.guild_only_text
+            } else {
+                &help_options.dm_and_guild_text
+            };
+
+            similar_commands
+                .sort_unstable_by(|a, b| a.levenshtein_distance.cmp(&b.levenshtein_distance));
+
+            let check_names: Vec<String> = command
+                .options
+                .checks
+                .iter()
+                .chain(group.options.checks.iter())
+                .filter_map(|check| {
+                    if check.display_in_help {
+                        Some(check.name.to_string())
+                    } else {
+                        None
+                    }
+                })
+                .collect();
+
+            return Ok(CustomisedHelpData::SingleCommand {
+                command: Command {
+                    name: options.names[0],
+                    description: options.desc,
+                    group_name: group.name,
+                    group_prefixes: &group.options.prefixes,
+                    checks: check_names,
+                    aliases: options.names[1..].to_vec(),
+                    availability: available_text,
+                    usage: options.usage,
+                    usage_sample: options.examples.to_vec(),
+                },
+            });
+        }
+
         match nested_group_command_search(
             ctx,
             msg,
@@ -642,27 +569,22 @@
             help_options,
             similar_commands,
             owners,
-        ) {
+        ).await {
             Ok(found) => return Ok(found),
             Err(()) => (),
->>>>>>> 95b3d230
-        }
-
-        Err(())
-    }.boxed()
+        }
+
+    }
+
+    Err(())
 }
 
 /// Tries to extract a single command matching searched command name otherwise
 /// returns similar commands.
 #[cfg(feature = "cache")]
-<<<<<<< HEAD
 async fn fetch_single_command<'a>(
-    cache: impl AsRef<CacheRwLock>,
-=======
-fn fetch_single_command<'a>(
     ctx: &mut Context,
     msg: &Message,
->>>>>>> 95b3d230
     groups: &[&'static CommandGroup],
     name: &str,
     help_options: &'a HelpOptions,
@@ -687,14 +609,9 @@
 
 #[cfg(feature = "cache")]
 #[allow(clippy::too_many_arguments)]
-<<<<<<< HEAD
 async fn fill_eligible_commands<'a>(
-    context: &Context,
-=======
-fn fill_eligible_commands<'a>(
     ctx: &mut Context,
     msg: &Message,
->>>>>>> 95b3d230
     commands: &[&'static InternalCommand],
     owners: &HashSet<UserId>,
     help_options: &'a HelpOptions,
@@ -717,12 +634,7 @@
                     &group.options,
                     owners,
                     help_options,
-<<<<<<< HEAD
-                    &context.cache,
                 ).await
-=======
-                )
->>>>>>> 95b3d230
             )
         }
     };
@@ -750,12 +662,7 @@
             &command.options,
             owners,
             help_options,
-<<<<<<< HEAD
-            &context.cache,
         ).await;
-=======
-        );
->>>>>>> 95b3d230
 
         let name = format_command_name!(command_behaviour, &name);
         to_fill.command_names.push(name);
@@ -764,32 +671,10 @@
 
 /// Tries to fetch all commands visible to the user within a group and
 /// its sub-groups.
+#[async_recursion]
 #[cfg(feature = "cache")]
 #[allow(clippy::too_many_arguments)]
-fn fetch_all_eligible_commands_in_group<'a>(
-<<<<<<< HEAD
-    context: &'a Context,
-    commands: &'a [&'static InternalCommand],
-    owners: &'a HashSet<UserId>,
-    help_options: &'a HelpOptions,
-    group: &'a CommandGroup,
-    msg: &'a Message,
-    mut highest_formatter: HelpBehaviour,
-) -> BoxFuture<'a, GroupCommandsPair> {
-    async move {
-        let mut group_with_cmds = GroupCommandsPair::default();
-
-        fill_eligible_commands(
-            &context,
-            &commands,
-            &owners,
-            &help_options,
-            &group,
-            &msg,
-            &mut group_with_cmds,
-            &mut highest_formatter,
-        ).await;
-=======
+async fn fetch_all_eligible_commands_in_group<'a>(
     ctx: &mut Context,
     msg: &Message,
     commands: &[&'static InternalCommand],
@@ -810,7 +695,7 @@
         &group,
         &mut group_with_cmds,
         &mut highest_formatter,
-    );
+    ).await;
 
     for sub_group in group.options.sub_groups {
         if HelpBehaviour::Hide == highest_formatter {
@@ -827,44 +712,20 @@
             &help_options,
             &sub_group,
             highest_formatter,
-        );
->>>>>>> 95b3d230
-
-        for sub_group in group.options.sub_groups {
-            if HelpBehaviour::Hide == highest_formatter {
-                break;
-            } else if sub_group.options.commands.is_empty() && sub_group.options.sub_groups.is_empty() {
-                continue;
-            }
-
-            let grouped_cmd = fetch_all_eligible_commands_in_group(
-                &context,
-                &sub_group.options.commands,
-                &owners,
-                &help_options,
-                &sub_group,
-                &msg,
-                highest_formatter,
-            ).await;
-
-            group_with_cmds.sub_groups.push(grouped_cmd);
-        }
-
-        group_with_cmds
-    }.boxed()
+        ).await;
+
+        group_with_cmds.sub_groups.push(grouped_cmd);
+    }
+
+    group_with_cmds
 }
 
 
 /// Fetch groups with their commands.
 #[cfg(feature = "cache")]
-<<<<<<< HEAD
 async fn create_command_group_commands_pair_from_groups<'a>(
-    context: &Context,
-=======
-fn create_command_group_commands_pair_from_groups<'a>(
     ctx: &mut Context,
     msg: &Message,
->>>>>>> 95b3d230
     groups: &[&'static CommandGroup],
     owners: &HashSet<UserId>,
     help_options: &'a HelpOptions,
@@ -874,11 +735,7 @@
     for group in groups {
         let group = *group;
 
-<<<<<<< HEAD
-        let group_with_cmds = create_single_group(&context, group, &owners, &msg, &help_options).await;
-=======
-        let group_with_cmds = create_single_group(ctx, msg, group, &owners, &help_options);
->>>>>>> 95b3d230
+        let group_with_cmds = create_single_group(ctx, msg, group, &owners, &help_options).await;
 
         if !group_with_cmds.command_names.is_empty() {
             listed_groups.push(group_with_cmds);
@@ -890,14 +747,9 @@
 
 /// Fetches a single group with its commands.
 #[cfg(feature = "cache")]
-<<<<<<< HEAD
 async fn create_single_group(
-    context: &Context,
-=======
-fn create_single_group(
     ctx: &mut Context,
     msg: &Message,
->>>>>>> 95b3d230
     group: &CommandGroup,
     owners: &HashSet<UserId>,
     help_options: &HelpOptions,
@@ -935,37 +787,10 @@
     false
 }
 
+#[async_recursion]
 #[cfg(feature = "cache")]
 #[allow(clippy::implicit_hasher)]
-<<<<<<< HEAD
-pub fn searched_lowercase<'b, 'a : 'b>(
-    context: &'b Context,
-    group: &'b CommandGroup,
-    owners: &'b HashSet<UserId>,
-    help_options: &'a HelpOptions,
-    msg: &'b Message,
-    searched_named_lowercase: &'b mut String,
-) -> BoxFuture<'b, Option<CustomisedHelpData<'a>>> {
-    async move {
-        let is_prefixless_group = {
-            group.options.prefixes.is_empty()
-                && trim_prefixless_group(
-                &group.name.to_lowercase(),
-                searched_named_lowercase,
-            )
-        };
-        let mut progressed = is_prefixless_group;
-        let is_word_prefix = group
-            .options
-            .prefixes
-            .iter()
-            .any(|prefix| {
-                if starts_with_whole_word(&searched_named_lowercase, &prefix) {
-                    searched_named_lowercase.drain(..=prefix.len());
-                    progressed = true;
-                }
-=======
-pub fn searched_lowercase<'a>(
+pub async fn searched_lowercase<'a>(
     ctx: &mut Context,
     msg: &Message,
     args: &'a Args,
@@ -976,7 +801,7 @@
 ) -> Option<CustomisedHelpData<'a>> {
     let is_prefixless_group = {
         group.options.prefixes.is_empty()
-        && trim_prefixless_group(
+            && trim_prefixless_group(
             &group.name.to_lowercase(),
             searched_named_lowercase,
         )
@@ -997,41 +822,22 @@
 
     if is_prefixless_group || is_word_prefix {
         let single_group =
-            create_single_group(ctx, msg, &group, owners, &help_options);
->>>>>>> 95b3d230
-
-                prefix == searched_named_lowercase
+            create_single_group(ctx, msg, &group, owners, &help_options).await;
+
+        if !single_group.command_names.is_empty() {
+            return Some(CustomisedHelpData::GroupedCommands {
+                help_description: group
+                    .options
+                    .description
+                    .as_ref()
+                    .map(|s| s.to_string())
+                    .unwrap_or_default(),
+                groups: vec![single_group],
             });
-
-<<<<<<< HEAD
-        if is_prefixless_group || is_word_prefix {
-            let single_group =
-                create_single_group(&context, &group, owners, &msg, &help_options).await;
-
-            if !single_group.command_names.is_empty() {
-                return Some(CustomisedHelpData::GroupedCommands {
-                    help_description: group
-                        .options
-                        .description
-                        .as_ref()
-                        .map(|s| s.to_string())
-                        .unwrap_or_default(),
-                    groups: vec![single_group],
-                });
-            }
-        } else if progressed || group.options.prefixes.is_empty() {
-            for sub_group in group.options.sub_groups {
-                if let Some(found_set) = searched_lowercase(
-                    context,
-                    sub_group,
-                    owners,
-                    help_options,
-                    msg,
-                    searched_named_lowercase,
-                ).await {
-                    return Some(found_set);
-                }
-=======
+        }
+    } else if progressed || group.options.prefixes.is_empty() {
+        for sub_group in group.options.sub_groups {
+
             if let Some(found_set) = searched_lowercase(
                 ctx,
                 msg,
@@ -1040,14 +846,13 @@
                 owners,
                 help_options,
                 searched_named_lowercase,
-            ) {
+            ).await {
                 return Some(found_set);
->>>>>>> 95b3d230
             }
         }
-
-        None
-    }.boxed()
+    }
+
+    None
 }
 
 /// Iterates over all commands and forges them into a `CustomisedHelpData`,
@@ -1055,32 +860,18 @@
 /// shall be picked and in what textual format.
 #[cfg(feature = "cache")]
 #[allow(clippy::implicit_hasher)]
-<<<<<<< HEAD
 pub async fn create_customised_help_data<'a, 'b>(
-    context: &'b Context,
-    groups: &[&'static CommandGroup],
-    owners: &'b HashSet<UserId>,
-    args: &'a Args,
-    help_options: &'a HelpOptions,
-    msg: &'b Message,
-=======
-pub fn create_customised_help_data<'a>(
     ctx: &mut Context,
     msg: &Message,
     args: &'a Args,
     groups: &[&'static CommandGroup],
     owners: &HashSet<UserId>,
     help_options: &'a HelpOptions,
->>>>>>> 95b3d230
 ) -> CustomisedHelpData<'a> {
     if !args.is_empty() {
         let name = args.message();
 
-<<<<<<< HEAD
-        return match fetch_single_command(&cache, &groups, &name, &help_options, &msg, owners).await {
-=======
-        return match fetch_single_command(ctx, msg, &groups, &name, &help_options, owners) {
->>>>>>> 95b3d230
+        return match fetch_single_command(ctx, msg, &groups, &name, &help_options, owners).await {
             Ok(single_command) => single_command,
             Err(suggestions) => {
                 let mut searched_named_lowercase = name.to_lowercase();
@@ -1415,13 +1206,6 @@
 /// ```rust,no_run
 /// # #![feature(async_closure)]
 /// # use serenity::prelude::*;
-/// # struct Handler;
-/// #
-/// # impl EventHandler for Handler {}
-/// # #[tokio::main]
-/// # async fn main() {
-/// # let mut client = Client::new("token", Handler).await.unwrap();
-/// #
 /// use std::{collections::HashSet, hash::BuildHasher};
 /// use serenity::{framework::standard::{Args, CommandGroup, CommandResult,
 ///     StandardFramework, macros::help, HelpOptions,
@@ -1439,32 +1223,29 @@
 /// ) -> CommandResult {
 ///     with_embeds(context, msg, args, &help_options, groups, owners).await
 /// }
+/// # struct Handler;
+/// #
+/// # impl EventHandler for Handler {}
+/// # #[tokio::main]
+/// # async fn main() {
+/// # let mut client = Client::new("token", Handler).await.unwrap();
+/// #
 ///
 /// client.with_framework(StandardFramework::new()
-///     .help(&MY_HELP));
+///     .help(&MY_HELP)).await;
 /// # }
 /// ```
 #[cfg(all(feature = "cache", feature = "http"))]
 #[allow(clippy::implicit_hasher)]
-<<<<<<< HEAD
 pub async fn with_embeds(
-    context: &mut Context,
-=======
-pub fn with_embeds(
     ctx: &mut Context,
->>>>>>> 95b3d230
     msg: &Message,
     args: Args,
     help_options: &HelpOptions,
     groups: &[&'static CommandGroup],
     owners: HashSet<UserId>,
 ) -> CommandResult {
-    let formatted_help =
-<<<<<<< HEAD
-        create_customised_help_data(&context, &groups, &owners, &args, help_options, msg).await;
-=======
-        create_customised_help_data(ctx, msg, &args, &groups, &owners, help_options);
->>>>>>> 95b3d230
+    let formatted_help = create_customised_help_data(ctx, msg, &args, &groups, &owners, help_options).await;
 
     if let Err(why) = match formatted_help {
         CustomisedHelpData::SuggestedCommands {
@@ -1625,13 +1406,6 @@
 /// ```rust,no_run
 /// # #![feature(async_closure)]
 /// # use serenity::prelude::*;
-/// # struct Handler;
-/// #
-/// # impl EventHandler for Handler {}
-/// # #[tokio::main]
-/// # async fn main() {
-/// # let mut client = Client::new("token", Handler).await.unwrap();
-/// #
 /// use std::{collections::HashSet, hash::BuildHasher};
 /// use serenity::{framework::standard::{Args, CommandGroup, CommandResult,
 ///     StandardFramework, macros::help, HelpOptions,
@@ -1649,32 +1423,29 @@
 /// ) -> CommandResult {
 ///     plain(context, msg, args, &help_options, groups, owners).await
 /// }
+/// # struct Handler;
+/// #
+/// # impl EventHandler for Handler {}
+/// # #[tokio::main]
+/// # async fn main() {
+/// # let mut client = Client::new("token", Handler).await.unwrap();
+/// #
 ///
 /// client.with_framework(StandardFramework::new()
-///     .help(&MY_HELP));
+///     .help(&MY_HELP)).await;
 /// # }
 /// ```
 #[cfg(all(feature = "cache", feature = "http"))]
 #[allow(clippy::implicit_hasher)]
-<<<<<<< HEAD
 pub async fn plain(
-    context: &mut Context,
-=======
-pub fn plain(
     ctx: &mut Context,
->>>>>>> 95b3d230
     msg: &Message,
     args: Args,
     help_options: &HelpOptions,
     groups: &[&'static CommandGroup],
     owners: HashSet<UserId>,
 ) -> CommandResult {
-    let formatted_help =
-<<<<<<< HEAD
-        create_customised_help_data(&context, &groups, &owners, &args, help_options, msg).await;
-=======
-        create_customised_help_data(ctx, msg, &args, &groups, &owners, help_options);
->>>>>>> 95b3d230
+    let formatted_help = create_customised_help_data(ctx, msg, &args, &groups, &owners, help_options).await;
 
     let result = match formatted_help {
         CustomisedHelpData::SuggestedCommands {
@@ -1694,11 +1465,7 @@
         CustomisedHelpData::__Nonexhaustive => unreachable!(),
     };
 
-<<<<<<< HEAD
-    if let Err(why) = msg.channel_id.say(&context.http, result).await {
-=======
-    if let Err(why) = msg.channel_id.say(&ctx, result) {
->>>>>>> 95b3d230
+    if let Err(why) = msg.channel_id.say(&ctx, result).await {
         warn_about_failed_send!(&formatted_help, why);
     };
 
