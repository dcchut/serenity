--- conflicted
+++ resolved
@@ -67,23 +67,6 @@
     pub sub_commands: &'static [&'static Command],
 }
 
-<<<<<<< HEAD
-=======
-#[derive(Debug, Default, PartialEq)]
-pub struct GroupOptions {
-    pub prefixes: &'static [&'static str],
-    pub only_in: OnlyIn,
-    pub owners_only: bool,
-    pub owner_privilege: bool,
-    pub help_available: bool,
-    pub allowed_roles: &'static [&'static str],
-    pub required_permissions: Permissions,
-    pub checks: &'static [&'static Check],
-    pub default_command: Option<&'static Command>,
-    pub description: Option<&'static str>,
-}
-
->>>>>>> ae0acd0c
 #[derive(Debug, Clone)]
 pub struct CommandError(pub String);
 
