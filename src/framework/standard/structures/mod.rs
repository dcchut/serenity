--- conflicted
+++ resolved
@@ -268,12 +268,7 @@
     pub indention_prefix: &'static str,
 }
 
-<<<<<<< HEAD
-
-#[derive(Debug, PartialEq)]
-=======
 #[derive(Debug, Default, PartialEq)]
->>>>>>> 581eb2fb
 pub struct GroupOptions {
     pub prefixes: &'static [&'static str],
     pub only_in: OnlyIn,
@@ -288,10 +283,7 @@
     pub commands: &'static [&'static Command],
     pub sub_groups: &'static [&'static CommandGroup],
 }
-<<<<<<< HEAD
-=======
-
->>>>>>> 581eb2fb
+
 #[derive(Debug, PartialEq)]
 pub struct CommandGroup {
     pub name: &'static str,
