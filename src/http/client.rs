use crate::constants;
use reqwest::{Client, ClientBuilder, header::{AUTHORIZATION, USER_AGENT, CONTENT_TYPE, HeaderValue, HeaderMap as Headers}, multipart::Part, Response as ReqwestResponse, StatusCode, Url};
use crate::internal::prelude::*;
use crate::model::prelude::*;
use super::{
    ratelimiting::{Ratelimiter, RatelimitedRequest},
    request::Request,
    routing::RouteInfo,
    AttachmentType,
    GuildPagination,
    HttpError,
};
use serde::de::DeserializeOwned;
use serde_json::json;
use log::{debug, trace};
use std::{
    collections::BTreeMap,
    sync::Arc,
    borrow::Cow,
};
use std::io::Read;
use crate::http::error::ErrorResponse;

pub struct Http {
    client: Arc<Client>,
    pub ratelimiter: Ratelimiter,
    pub token: String,
}

impl Http {
    pub fn new(client: Arc<Client>, token: &str) -> Self {
        let client2 = Arc::clone(&client);

        Http {
            client,
            ratelimiter: Ratelimiter::new(client2, token.to_string()),
            token: token.to_string(),
        }
    }

    pub fn new_with_token(token: &str) -> Self {
        let builder = configure_client_backend(Client::builder());
        let built = builder.build().expect("Cannot build reqwest::Client");

        Self::new(Arc::new(built), token)
    }

    /// Adds a [`User`] as a recipient to a [`Group`].
    ///
    /// **Note**: Groups have a limit of 10 recipients, including the current user.
    ///
    /// [`Group`]: ../../model/channel/struct.Group.html
    /// [`Group::add_recipient`]: ../../model/channel/struct.Group.html#method.add_recipient
    /// [`User`]: ../../model/user/struct.User.html
    pub async fn add_group_recipient(&self, group_id: u64, user_id: u64) -> Result<()> {
        self.wind(204, Request {
            body: None,
            headers: None,
            route: RouteInfo::AddGroupRecipient { group_id, user_id },
        }).await
    }

    /// Adds a single [`Role`] to a [`Member`] in a [`Guild`].
    ///
    /// **Note**: Requires the [Manage Roles] permission and respect of role
    /// hierarchy.
    ///
    /// [`Guild`]: ../../model/guild/struct.Guild.html
    /// [`Member`]: ../../model/guild/struct.Member.html
    /// [`Role`]: ../../model/guild/struct.Role.html
    /// [Manage Roles]: ../../model/permissions/struct.Permissions.html#associatedconstant.MANAGE_ROLES
    pub async fn add_member_role(&self, guild_id: u64, user_id: u64, role_id: u64) -> Result<()> {
        self.wind(204, Request {
            body: None,
            headers: None,
            route: RouteInfo::AddMemberRole { guild_id, role_id, user_id },
        }).await
    }

    /// Bans a [`User`] from a [`Guild`], removing their messages sent in the last
    /// X number of days.
    ///
    /// Passing a `delete_message_days` of `0` is equivalent to not removing any
    /// messages. Up to `7` days' worth of messages may be deleted.
    ///
    /// **Note**: Requires that you have the [Ban Members] permission.
    ///
    /// [`Guild`]: ../../model/guild/struct.Guild.html
    /// [`User`]: ../../model/user/struct.User.html
    /// [Ban Members]: ../../model/permissions/struct.Permissions.html#associatedconstant.BAN_MEMBERS
    pub async fn ban_user(&self, guild_id: u64, user_id: u64, delete_message_days: u8, reason: &str) -> Result<()> {
        self.wind(204, Request {
            body: None,
            headers: None,
            route: RouteInfo::GuildBanUser {
                delete_message_days: Some(delete_message_days),
                reason: Some(reason),
                guild_id,
                user_id,
            },
        }).await
    }

    /// Broadcasts that the current user is typing in the given [`Channel`].
    ///
    /// This lasts for about 10 seconds, and will then need to be renewed to
    /// indicate that the current user is still typing.
    ///
    /// This should rarely be used for bots, although it is a good indicator that a
    /// long-running command is still being processed.
    ///
    /// [`Channel`]: ../../model/channel/enum.Channel.html
    pub async fn broadcast_typing(&self, channel_id: u64) -> Result<()> {
        self.wind(204, Request {
            body: None,
            headers: None,
            route: RouteInfo::BroadcastTyping { channel_id },
        }).await
    }

    /// Creates a [`GuildChannel`] in the [`Guild`] given its Id.
    ///
    /// Refer to the Discord's [docs] for information on what fields this requires.
    ///
    /// **Note**: Requires the [Manage Channels] permission.
    ///
    /// [`Guild`]: ../../model/guild/struct.Guild.html
    /// [`GuildChannel`]: ../../model/channel/struct.GuildChannel.html
    /// [docs]: https://discordapp.com/developers/docs/resources/guild#create-guild-channel
    /// [Manage Channels]: ../../model/permissions/struct.Permissions.html#associatedconstant.MANAGE_CHANNELS
    pub async fn create_channel(&self, guild_id: u64, map: &JsonMap) -> Result<GuildChannel> {
        let body = serde_json::to_vec(map)?;

        self.fire(Request {
            body: Some(&body),
            headers: None,
            route: RouteInfo::CreateChannel { guild_id },
        }).await
    }

    /// Creates an emoji in the given [`Guild`] with the given data.
    ///
    /// View the source code for [`Guild`]'s [`create_emoji`] method to see what
    /// fields this requires.
    ///
    /// **Note**: Requires the [Manage Emojis] permission.
    ///
    /// [`create_emoji`]: ../../model/guild/struct.Guild.html#method.create_emoji
    /// [`Guild`]: ../../model/guild/struct.Guild.html
    /// [Manage Emojis]: ../../model/permissions/struct.Permissions.html#associatedconstant.MANAGE_EMOJIS
    pub async fn create_emoji(&self, guild_id: u64, map: &Value) -> Result<Emoji> {
        let body = map.to_string();

        self.fire(Request {
            body: Some(body.as_bytes()),
            headers: None,
            route: RouteInfo::CreateEmoji { guild_id },
        }).await
    }

    /// Creates a guild with the data provided.
    ///
    /// Only a [`PartialGuild`] will be immediately returned, and a full [`Guild`]
    /// will be received over a [`Shard`], if at least one is running.
    ///
    /// **Note**: This endpoint is currently limited to 10 active guilds. The
    /// limits are raised for whitelisted [GameBridge] applications. See the
    /// [documentation on this endpoint] for more info.
    ///
    /// # Examples
    ///
    /// Create a guild called `"test"` in the [US West region]:
    ///
    /// ```rust,ignore
    /// use serde_json::builder::ObjectBuilder;
    /// use serde_json::Value;
    /// use serenity::http::Http;
    ///
    /// let map = ObjectBuilder::new()
    ///     .insert("name", "test")
    ///     .insert("region", "us-west")
    ///     .build();
    ///
    /// let _result = http.create_guild(map);
    /// ```
    ///
    /// [`Guild`]: ../../model/guild/struct.Guild.html
    /// [`PartialGuild`]: ../../model/guild/struct.PartialGuild.html
    /// [`Shard`]: ../../gateway/struct.Shard.html
    /// [GameBridge]: https://discordapp.com/developers/docs/topics/gamebridge
    /// [US West Region]: ../../model/guild/enum.Region.html#variant.UsWest
    /// [documentation on this endpoint]:
    /// https://discordapp.com/developers/docs/resources/guild#create-guild
    /// [whitelist]: https://discordapp.com/developers/docs/resources/guild#create-guild
    pub async fn create_guild(&self, map: &Value) -> Result<PartialGuild> {
        let body = map.to_string();

        self.fire(Request {
            body: Some(body.as_bytes()),
            headers: None,
            route: RouteInfo::CreateGuild,
        }).await
    }

    /// Creates an [`Integration`] for a [`Guild`].
    ///
    /// Refer to Discord's [docs] for field information.
    ///
    /// **Note**: Requires the [Manage Guild] permission.
    ///
    /// [`Guild`]: ../../model/guild/struct.Guild.html
    /// [`Integration`]: ../../model/guild/struct.Integration.html
    /// [Manage Guild]: ../../model/permissions/struct.Permissions.html#associatedconstant.MANAGE_GUILD
    /// [docs]: https://discordapp.com/developers/docs/resources/guild#create-guild-integration
    pub async fn create_guild_integration(&self, guild_id: u64, integration_id: u64, map: &Value) -> Result<()> {
        let body = map.to_string();

        self.wind(204, Request {
            body: Some(body.as_bytes()),
            headers: None,
            route: RouteInfo::CreateGuildIntegration { guild_id, integration_id },
        }).await
    }

    /// Creates a [`RichInvite`] for the given [channel][`GuildChannel`].
    ///
    /// Refer to Discord's [docs] for field information.
    ///
    /// All fields are optional.
    ///
    /// **Note**: Requires the [Create Invite] permission.
    ///
    /// [`GuildChannel`]: ../../model/channel/struct.GuildChannel.html
    /// [`RichInvite`]: ../../model/invite/struct.RichInvite.html
    /// [Create Invite]: ../../model/permissions/struct.Permissions.html#associatedconstant.CREATE_INVITE
    /// [docs]: https://discordapp.com/developers/docs/resources/channel#create-channel-invite
    pub async fn create_invite(&self, channel_id: u64, map: &JsonMap) -> Result<RichInvite> {
        let body = serde_json::to_vec(map)?;

        self.fire(Request {
            body: Some(&body),
            headers: None,
            route: RouteInfo::CreateInvite { channel_id },
        }).await
    }

    /// Creates a permission override for a member or a role in a channel.
    pub async fn create_permission(&self, channel_id: u64, target_id: u64, map: &Value) -> Result<()> {
        let body = serde_json::to_vec(map)?;

        self.wind(204, Request {
            body: Some(&body),
            headers: None,
            route: RouteInfo::CreatePermission { channel_id, target_id },
        }).await
    }

    /// Creates a private channel with a user.
    pub async fn create_private_channel(&self, map: &Value) -> Result<PrivateChannel> {
        let body = serde_json::to_vec(map)?;

        self.fire(Request {
            body: Some(&body),
            headers: None,
            route: RouteInfo::CreatePrivateChannel,
        }).await
    }

    /// Reacts to a message.
    pub async fn create_reaction(&self,
                        channel_id: u64,
                        message_id: u64,
                        reaction_type: &ReactionType)
                        -> Result<()> {
        let reaction_type_data = reaction_type.as_data();

        self.wind(204, Request {
            body: None,
            headers: None,
            route: RouteInfo::CreateReaction {
                reaction: &reaction_type_data,
                channel_id,
                message_id,
            },
        }).await
    }

    /// Creates a role.
    pub async fn create_role(&self, guild_id: u64, map: &JsonMap) -> Result<Role> {
        let body = serde_json::to_vec(map)?;

        self.fire(Request {
            body: Some(&body),
            headers: None,
            route: RouteInfo::CreateRole {guild_id },
        }).await
    }

    /// Creates a webhook for the given [channel][`GuildChannel`]'s Id, passing in
    /// the given data.
    ///
    /// This method requires authentication.
    ///
    /// The Value is a map with the values of:
    ///
    /// - **avatar**: base64-encoded 128x128 image for the webhook's default avatar
    ///   (_optional_);
    /// - **name**: the name of the webhook, limited to between 2 and 100 characters
    ///   long.
    ///
    /// # Examples
    ///
    /// Creating a webhook named `test`:
    ///
    /// ```rust,ignore
    /// use serde_json::builder::ObjectBuilder;
    /// use serenity::http::Http;
    ///
    /// let channel_id = 81384788765712384;
    /// let map = ObjectBuilder::new().insert("name", "test").build();
    ///
    /// let webhook = http.create_webhook(channel_id, map).expect("Error creating");
    /// ```
    ///
    /// [`GuildChannel`]: ../../model/channel/struct.GuildChannel.html
    pub async fn create_webhook(&self, channel_id: u64, map: &Value) -> Result<Webhook> {
        let body = serde_json::to_vec(map)?;

        self.fire(Request {
            body: Some(&body),
            headers: None,
            route: RouteInfo::CreateWebhook { channel_id },
        }).await
    }

    /// Deletes a private channel or a channel in a guild.
    pub async fn delete_channel(&self, channel_id: u64) -> Result<Channel> {
        self.fire(Request {
            body: None,
            headers: None,
            route: RouteInfo::DeleteChannel { channel_id },
        }).await
    }

    /// Deletes an emoji from a server.
    pub async fn delete_emoji(&self, guild_id: u64, emoji_id: u64) -> Result<()> {
        self.wind(204, Request {
            body: None,
            headers: None,
            route: RouteInfo::DeleteEmoji { guild_id, emoji_id },
        }).await
    }

    /// Deletes a guild, only if connected account owns it.
    pub async fn delete_guild(&self, guild_id: u64) -> Result<PartialGuild> {
        self.fire(Request {
            body: None,
            headers: None,
            route: RouteInfo::DeleteGuild { guild_id },
        }).await
    }

    /// Removes an integration from a guild.
    pub async fn delete_guild_integration(&self, guild_id: u64, integration_id: u64) -> Result<()> {
        self.wind(204, Request {
            body: None,
            headers: None,
            route: RouteInfo::DeleteGuildIntegration { guild_id, integration_id },
        }).await
    }

    /// Deletes an invite by code.
    pub async fn delete_invite(&self, code: &str) -> Result<Invite> {
        self.fire(Request {
            body: None,
            headers: None,
            route: RouteInfo::DeleteInvite { code },
        }).await
    }

    /// Deletes a message if created by us or we have
    /// specific permissions.
    pub async fn delete_message(&self, channel_id: u64, message_id: u64) -> Result<()> {
        self.wind(204, Request {
            body: None,
            headers: None,
            route: RouteInfo::DeleteMessage { channel_id, message_id },
        }).await
    }

    /// Deletes a bunch of messages, only works for bots.
    pub async fn delete_messages(&self, channel_id: u64, map: &Value) -> Result<()> {
        let body = map.to_string();

        self.wind(204, Request {
            body: Some(body.as_bytes()),
            headers: None,
            route: RouteInfo::DeleteMessages { channel_id },
        }).await
    }

    /// Deletes all of the [`Reaction`]s associated with a [`Message`].
    ///
    /// # Examples
    ///
    /// ```rust,no_run
    /// # use serenity::http::Http;
    /// # use std::sync::Arc;
    /// # #[tokio::main]
    /// # async fn main() {
    /// # let http = Arc::new(Http::default());
    /// use serenity::model::id::{ChannelId, MessageId};
    ///
    /// let channel_id = ChannelId(7);
    /// let message_id = MessageId(8);
    ///
    /// let _ = http.as_ref().delete_message_reactions(channel_id.0, message_id.0)
    ///     .await
    ///     .expect("Error deleting reactions");
    /// # }
    /// ```
    ///
    /// [`Message`]: ../../model/channel/struct.Message.html
    /// [`Reaction`]: ../../model/channel/struct.Reaction.html
    pub async fn delete_message_reactions(&self, channel_id: u64, message_id: u64) -> Result<()> {
        self.wind(204, Request {
            body: None,
            headers: None,
            route: RouteInfo::DeleteMessageReactions { channel_id, message_id },
        }).await
    }

    /// Deletes a permission override from a role or a member in a channel.
    pub async fn delete_permission(&self, channel_id: u64, target_id: u64) -> Result<()> {
        self.wind(204, Request {
            body: None,
            headers: None,
            route: RouteInfo::DeletePermission { channel_id, target_id },
        }).await
    }

    /// Deletes a reaction from a message if owned by us or
    /// we have specific permissions.
    pub async fn delete_reaction(&self,
                        channel_id: u64,
                        message_id: u64,
                        user_id: Option<u64>,
                        reaction_type: &ReactionType)
                        -> Result<()> {
        let user = user_id
            .map(|uid| uid.to_string())
            .unwrap_or_else(|| "@me".to_string());

        let reaction_type_data = reaction_type.as_data();

        self.wind(204, Request {
            body: None,
            headers: None,
            route: RouteInfo::DeleteReaction {
                reaction: &reaction_type_data,
                user: &user,
                channel_id,
                message_id,
            },
        }).await
    }

    /// Deletes a role from a server. Can't remove the default everyone role.
    pub async fn delete_role(&self, guild_id: u64, role_id: u64) -> Result<()> {
        self.wind(204, Request {
            body: None,
            headers: None,
            route: RouteInfo::DeleteRole { guild_id, role_id },
        }).await
    }

    /// Deletes a [`Webhook`] given its Id.
    ///
    /// This method requires authentication, whereas [`delete_webhook_with_token`]
    /// does not.
    ///
    /// # Examples
    ///
    /// Deletes a webhook given its Id:
    ///
    /// ```rust,no_run
    /// use serenity::http::Http;
    /// use std::{env, sync::Arc};
    ///
    /// # #[tokio::main]
    /// # async fn main() {
    /// // Due to the `delete_webhook` function requiring you to authenticate, you
    /// // must have set the token first.
    /// let http = Arc::new(Http::default());
    ///
    /// http.as_ref().delete_webhook(245037420704169985).await.expect("Error deleting webhook");
    /// # }
    /// ```
    ///
    /// [`Webhook`]: ../../model/webhook/struct.Webhook.html
    /// [`delete_webhook_with_token`]: fn.delete_webhook_with_token.html
    pub async fn delete_webhook(&self, webhook_id: u64) -> Result<()> {
        self.wind(204, Request {
            body: None,
            headers: None,
            route: RouteInfo::DeleteWebhook { webhook_id },
        }).await
    }

    /// Deletes a [`Webhook`] given its Id and unique token.
    ///
    /// This method does _not_ require authentication.
    ///
    /// # Examples
    ///
    /// Deletes a webhook given its Id and unique token:
    ///
    /// ```rust,no_run
    /// # use serenity::http::Http;
    /// # use std::sync::Arc;
    /// # #[tokio::main]
    /// # async fn main() {
    /// # let http = Arc::new(Http::default());
    /// let id = 245037420704169985;
    /// let token = "ig5AO-wdVWpCBtUUMxmgsWryqgsW3DChbKYOINftJ4DCrUbnkedoYZD0VOH1QLr-S3sV";
    ///
    /// http.as_ref().delete_webhook_with_token(id, token).await.expect("Error deleting webhook");
    /// # }
    /// ```
    ///
    /// [`Webhook`]: ../../model/webhook/struct.Webhook.html
    pub async fn delete_webhook_with_token(&self, webhook_id: u64, token: &str) -> Result<()> {
        self.wind(204, Request {
            body: None,
            headers: None,
            route: RouteInfo::DeleteWebhookWithToken { token, webhook_id },
        }).await
    }

    /// Changes channel information.
    pub async fn edit_channel(&self, channel_id: u64, map: &JsonMap) -> Result<GuildChannel> {
        let body = serde_json::to_vec(map)?;

        self.fire(Request {
            body: Some(&body),
            headers: None,
            route: RouteInfo::EditChannel {channel_id },
        }).await
    }

    /// Changes emoji information.
    pub async fn edit_emoji(&self, guild_id: u64, emoji_id: u64, map: &Value) -> Result<Emoji> {
        let body = serde_json::to_vec(map)?;

        self.fire(Request {
            body: Some(&body),
            headers: None,
            route: RouteInfo::EditEmoji { guild_id, emoji_id },
        }).await
    }

    /// Changes guild information.
    pub async fn edit_guild(&self, guild_id: u64, map: &JsonMap) -> Result<PartialGuild> {
        let body = serde_json::to_vec(map)?;

        self.fire(Request {
            body: Some(&body),
            headers: None,
            route: RouteInfo::EditGuild { guild_id },
        }).await
    }

    /// Edits the positions of a guild's channels.
    pub async fn edit_guild_channel_positions(&self, guild_id: u64, value: &Value)
                                        -> Result<()> {
        let body = serde_json::to_vec(value)?;

        self.wind(204, Request {
            body: Some(&body),
            headers: None,
            route: RouteInfo::EditGuildChannels { guild_id },
        }).await
    }

    /// Edits a [`Guild`]'s embed setting.
    ///
    /// [`Guild`]: ../../model/guild/struct.Guild.html
    pub async fn edit_guild_embed(&self, guild_id: u64, map: &Value) -> Result<GuildEmbed> {
        let body = serde_json::to_vec(map)?;

        self.fire(Request {
            body: Some(&body),
            headers: None,
            route: RouteInfo::EditGuildEmbed { guild_id },
        }).await
    }

    /// Does specific actions to a member.
    pub async fn edit_member(&self, guild_id: u64, user_id: u64, map: &JsonMap) -> Result<()> {
        let body = serde_json::to_vec(map)?;

        self.wind(204, Request {
            body: Some(&body),
            headers: None,
            route: RouteInfo::EditMember { guild_id, user_id },
        }).await
    }

    /// Edits a message by Id.
    ///
    /// **Note**: Only the author of a message can modify it.
    pub async fn edit_message(&self, channel_id: u64, message_id: u64, map: &Value) -> Result<Message> {
        let body = serde_json::to_vec(map)?;

        self.fire(Request {
            body: Some(&body),
            headers: None,
            route: RouteInfo::EditMessage { channel_id, message_id },
        }).await
    }

    /// Edits the current user's nickname for the provided [`Guild`] via its Id.
    ///
    /// Pass `None` to reset the nickname.
    ///
    /// [`Guild`]: ../../model/guild/struct.Guild.html
    pub async fn edit_nickname(&self, guild_id: u64, new_nickname: Option<&str>) -> Result<()> {
        let map = json!({ "nick": new_nickname });
        let body = serde_json::to_vec(&map)?;

        self.wind(200, Request {
            body: Some(&body),
            headers: None,
            route: RouteInfo::EditNickname { guild_id },
        }).await
    }

    /// Edits the current user's profile settings.
    pub async fn edit_profile(&self, map: &JsonMap) -> Result<CurrentUser> {
        let body = serde_json::to_vec(map)?;

        let response = self.request(Request {
            body: Some(&body),
            headers: None,
            route: RouteInfo::EditProfile,
        }).await?
            .json::<CurrentUser>()
            .await;

        response.map_err(From::from)
    }

    /// Changes a role in a guild.
    pub async fn edit_role(&self, guild_id: u64, role_id: u64, map: &JsonMap) -> Result<Role> {
        let body = serde_json::to_vec(&map)?;

        self.fire(Request {
            body: Some(&body),
            headers: None,
            route: RouteInfo::EditRole { guild_id, role_id },
        }).await
    }

    /// Changes the position of a role in a guild.
    pub async fn edit_role_position(&self, guild_id: u64, role_id: u64, position: u64) -> Result<Vec<Role>> {
        let body = serde_json::to_vec(&json!([{
            "id": role_id,
            "position": position,
        }]))?;

        self.fire(Request {
            body: Some(&body),
            headers: None,
            route: RouteInfo::EditRolePosition { guild_id },
        }).await
    }

    /// Edits a the webhook with the given data.
    ///
    /// The Value is a map with optional values of:
    ///
    /// - **avatar**: base64-encoded 128x128 image for the webhook's default avatar
    ///   (_optional_);
    /// - **name**: the name of the webhook, limited to between 2 and 100 characters
    ///   long.
    ///
    /// Note that, unlike with [`create_webhook`], _all_ values are optional.
    ///
    /// This method requires authentication, whereas [`edit_webhook_with_token`]
    /// does not.
    ///
    /// # Examples
    ///
    /// Edit the image of a webhook given its Id and unique token:
    ///
    /// ```rust,ignore
    /// use serde_json::builder::ObjectBuilder;
    /// use serenity::http::Http;
    ///
    /// let id = 245037420704169985;
    /// let token = "ig5AO-wdVWpCBtUUMxmgsWryqgsW3DChbKYOINftJ4DCrUbnkedoYZD0VOH1QLr-S3sV";
    /// let image = serenity::utils::read_image("./webhook_img.png")
    ///     .expect("Error reading image");
    /// let map = ObjectBuilder::new().insert("avatar", image).build();
    ///
    /// let edited = http.as_ref().edit_webhook_with_token(id, token, map)
    ///     .expect("Error editing webhook");
    /// ```
    ///
    /// [`create_webhook`]: fn.create_webhook.html
    /// [`edit_webhook_with_token`]: fn.edit_webhook_with_token.html
    // The tests are ignored, rather than no_run'd, due to rustdoc tests with
    // external crates being incredibly messy and misleading in the end user's view.
    pub async fn edit_webhook(&self, webhook_id: u64, map: &Value) -> Result<Webhook> {
        let body = map.to_string();

        self.fire(Request {
            body: Some(body.as_bytes()),
            headers: None,
            route: RouteInfo::EditWebhook { webhook_id },
        }).await
    }

    /// Edits the webhook with the given data.
    ///
    /// Refer to the documentation for [`edit_webhook`] for more information.
    ///
    /// This method does _not_ require authentication.
    ///
    /// # Examples
    ///
    /// Edit the name of a webhook given its Id and unique token:
    ///
    /// ```rust,ignore
    /// use serde_json::builder::ObjectBuilder;
    /// use serenity::http::Http;
    ///
    /// let id = 245037420704169985;
    /// let token = "ig5AO-wdVWpCBtUUMxmgsWryqgsW3DChbKYOINftJ4DCrUbnkedoYZD0VOH1QLr-S3sV";
    /// let map = ObjectBuilder::new().insert("name", "new name").build();
    ///
    /// let edited = http.as_ref().edit_webhook_with_token(id, token, map)
    ///     .expect("Error editing webhook");
    /// ```
    ///
    /// [`edit_webhook`]: fn.edit_webhook.html
    pub async fn edit_webhook_with_token(&self, webhook_id: u64, token: &str, map: &JsonMap) -> Result<Webhook> {
        let body = serde_json::to_vec(map)?;

        self.fire(Request {
            body: Some(&body),
            headers: None,
            route: RouteInfo::EditWebhookWithToken { token, webhook_id },
        }).await
    }

    /// Executes a webhook, posting a [`Message`] in the webhook's associated
    /// [`Channel`].
    ///
    /// This method does _not_ require authentication.
    ///
    /// Pass `true` to `wait` to wait for server confirmation of the message sending
    /// before receiving a response. From the [Discord docs]:
    ///
    /// > waits for server confirmation of message send before response, and returns
    /// > the created message body (defaults to false; when false a message that is
    /// > not saved does not return an error)
    ///
    /// The map can _optionally_ contain the following data:
    ///
    /// - `avatar_url`: Override the default avatar of the webhook with a URL.
    /// - `tts`: Whether this is a text-to-speech message (defaults to `false`).
    /// - `username`: Override the default username of the webhook.
    ///
    /// Additionally, _at least one_ of the following must be given:
    ///
    /// - `content`: The content of the message.
    /// - `embeds`: An array of rich embeds.
    ///
    /// **Note**: For embed objects, all fields are registered by Discord except for
    /// `height`, `provider`, `proxy_url`, `type` (it will always be `rich`),
    /// `video`, and `width`. The rest will be determined by Discord.
    ///
    /// # Examples
    ///
    /// Sending a webhook with message content of `test`:
    ///
    /// ```rust,ignore
    /// use serde_json::builder::ObjectBuilder;
    /// use serenity::http::Http;
    ///
    /// let id = 245037420704169985;
    /// let token = "ig5AO-wdVWpCBtUUMxmgsWryqgsW3DChbKYOINftJ4DCrUbnkedoYZD0VOH1QLr-S3sV";
    /// let map = ObjectBuilder::new().insert("content", "test").build();
    ///
    /// let message = match http.as_ref().execute_webhook(id, token, true, map) {
    ///     Ok(Some(message)) => message,
    ///     Ok(None) => {
    ///         println!("Expected a webhook message");
    ///
    ///         return;
    ///     },
    ///     Err(why) => {
    ///         println!("Error executing webhook: {:?}", why);
    ///
    ///         return;
    ///     },
    /// };
    /// ```
    ///
    /// [`Channel`]: ../../model/channel/enum.Channel.html
    /// [`Message`]: ../../model/channel/struct.Message.html
    /// [Disco
    /// rd docs]: https://discordapp.com/developers/docs/resources/webhook#querystring-params
    pub async fn execute_webhook(&self,
                        webhook_id: u64,
                        token: &str,
                        wait: bool,
                        map: &JsonMap)
                        -> Result<Option<Message>> {
        let body = serde_json::to_vec(map)?;

        let mut headers = Headers::new();
        headers.insert(CONTENT_TYPE, HeaderValue::from_static(&"application/json"));

        let response = self.request(Request {
            body: Some(&body),
            headers: Some(headers),
            route: RouteInfo::ExecuteWebhook { token, wait, webhook_id },
        }).await?;

        if response.status() == StatusCode::NO_CONTENT {
            return Ok(None);
        }


        response.json::<Message>().await.map(Some).map_err(From::from)
    }

    /// Gets the active maintenances from Discord's Status API.
    ///
    /// Does not require authentication.
    pub async fn get_active_maintenances(&self) -> Result<Vec<Maintenance>> {
        let response = self.request(Request {
            body: None,
            headers: None,
            route: RouteInfo::GetActiveMaintenance,
        }).await?;

        let mut map: BTreeMap<String, Value> = response.json().await?;

        match map.remove("scheduled_maintenances") {
            Some(v) => serde_json::from_value::<Vec<Maintenance>>(v)
                .map_err(From::from),
            None => Ok(vec![]),
        }
    }

    /// Gets all the users that are banned in specific guild.
    pub async fn get_bans(&self, guild_id: u64) -> Result<Vec<Ban>> {
        self.fire(Request {
            body: None,
            headers: None,
            route: RouteInfo::GetBans { guild_id },
        }).await
    }

    /// Gets all audit logs in a specific guild.
    pub async fn get_audit_logs(&self,
                        guild_id: u64,
                        action_type: Option<u8>,
                        user_id: Option<u64>,
                        before: Option<u64>,
                        limit: Option<u8>) -> Result<AuditLogs> {
        self.fire(Request {
            body: None,
            headers: None,
            route: RouteInfo::GetAuditLogs {
                action_type,
                before,
                guild_id,
                limit,
                user_id,
            },
        }).await
    }

    /// Gets current bot gateway.
    pub async fn get_bot_gateway(&self) -> Result<BotGateway> {
        self.fire(Request {
            body: None,
            headers: None,
            route: RouteInfo::GetBotGateway,
        }).await
    }

    /// Gets all invites for a channel.
    pub async fn get_channel_invites(&self, channel_id: u64) -> Result<Vec<RichInvite>> {
        self.fire(Request {
            body: None,
            headers: None,
            route: RouteInfo::GetChannelInvites { channel_id },
        }).await
    }

    /// Retrieves the webhooks for the given [channel][`GuildChannel`]'s Id.
    ///
    /// This method requires authentication.
    ///
    /// # Examples
    ///
    /// Retrieve all of the webhooks owned by a channel:
    ///
    /// ```rust,no_run
    /// # use serenity::http::Http;
    /// # use std::sync::Arc;
    /// # #[tokio::main]
    /// # async fn main() {
    /// # let http = Arc::new(Http::default());
    ///
    /// let channel_id = 81384788765712384;
    ///
    /// let webhooks = http.as_ref().get_channel_webhooks(channel_id)
    ///     .await
    ///     .expect("Error getting channel webhooks");
    /// # }
    /// ```
    ///
    /// [`GuildChannel`]: ../../model/channel/struct.GuildChannel.html
    pub async fn get_channel_webhooks(&self, channel_id: u64) -> Result<Vec<Webhook>> {
        self.fire(Request {
            body: None,
            headers: None,
            route: RouteInfo::GetChannelWebhooks { channel_id },
        }).await
    }

    /// Gets channel information.
    pub async fn get_channel(&self, channel_id: u64) -> Result<Channel> {
        self.fire(Request {
            body: None,
            headers: None,
            route: RouteInfo::GetChannel { channel_id },
        }).await
    }

    /// Gets all channels in a guild.
    pub async fn get_channels(&self, guild_id: u64) -> Result<Vec<GuildChannel>> {
        self.fire(Request {
            body: None,
            headers: None,
            route: RouteInfo::GetChannels { guild_id },
        }).await
    }

    /// Gets information about the current application.
    ///
    /// **Note**: Only applications may use this endpoint.
    pub async fn get_current_application_info(&self) -> Result<CurrentApplicationInfo> {
        self.fire(Request {
            body: None,
            headers: None,
            route: RouteInfo::GetCurrentApplicationInfo,
        }).await
    }

    /// Gets information about the user we're connected with.
    pub async fn get_current_user(&self) -> Result<CurrentUser> {
        self.fire(Request {
            body: None,
            headers: None,
            route: RouteInfo::GetCurrentUser,
        }).await
    }

    /// Gets current gateway.
    pub async fn get_gateway(&self) -> Result<Gateway> {
        self.fire(Request {
            body: None,
            headers: None,
            route: RouteInfo::GetGateway,
        }).await
    }

    /// Gets guild information.
    pub async fn get_guild(&self, guild_id: u64) -> Result<PartialGuild> {
        self.fire(Request {
            body: None,
            headers: None,
            route: RouteInfo::GetGuild { guild_id },
        }).await
    }

    /// Gets a guild embed information.
    pub async fn get_guild_embed(&self, guild_id: u64) -> Result<GuildEmbed> {
        self.fire(Request {
            body: None,
            headers: None,
            route: RouteInfo::GetGuildEmbed { guild_id },
        }).await
    }

    /// Gets integrations that a guild has.
    pub async fn get_guild_integrations(&self, guild_id: u64) -> Result<Vec<Integration>> {
        self.fire(Request {
            body: None,
            headers: None,
            route: RouteInfo::GetGuildIntegrations { guild_id },
        }).await
    }

    /// Gets all invites to a guild.
    pub async fn get_guild_invites(&self, guild_id: u64) -> Result<Vec<RichInvite>> {
        self.fire(Request {
            body: None,
            headers: None,
            route: RouteInfo::GetGuildInvites { guild_id },
        }).await
    }

    /// Gets a guild's vanity URL if it has one.
    pub async fn get_guild_vanity_url(&self, guild_id: u64) -> Result<String> {
        #[derive(Deserialize)]
        struct GuildVanityUrl {
            code: String,
        }

        self.request(Request {
            body: None,
            headers: None,
            route: RouteInfo::GetGuildVanityUrl { guild_id },
        }).await?
            .json::<GuildVanityUrl>()
            .await
            .map(|x| x.code)
            .map_err(From::from)
    }

    /// Gets the members of a guild. Optionally pass a `limit` and the Id of the
    /// user to offset the result by.
    pub async fn get_guild_members(&self,
                            guild_id: u64,
                            limit: Option<u64>,
                            after: Option<u64>)
                            -> Result<Vec<Member>> {
        let response = self.request(Request {
            body: None,
            headers: None,
            route: RouteInfo::GetGuildMembers { after, guild_id, limit },
        }).await?;

        let mut v = response.json::<Value>().await?;

        if let Some(values) = v.as_array_mut() {
            let num = Value::Number(Number::from(guild_id));

            for value in values {
                if let Some(element) = value.as_object_mut() {
                    element.insert("guild_id".to_string(), num.clone());
                }
            }
        }

        serde_json::from_value::<Vec<Member>>(v).map_err(From::from)
    }

    /// Gets the amount of users that can be pruned.
    pub async fn get_guild_prune_count(&self, guild_id: u64, map: &Value) -> Result<GuildPrune> {
        // Note for 0.6.x: turn this into a function parameter.
        #[derive(Deserialize)]
        struct GetGuildPruneCountRequest {
            days: u64,
        }

        let req = serde_json::from_value::<GetGuildPruneCountRequest>(map.clone())?;

        self.fire(Request {
            body: None,
            headers: None,
            route: RouteInfo::GetGuildPruneCount {
                days: req.days,
                guild_id,
            },
        }).await
    }

    /// Gets regions that a guild can use. If a guild has the `VIP_REGIONS` feature
    /// enabled, then additional VIP-only regions are returned.
    pub async fn get_guild_regions(&self, guild_id: u64) -> Result<Vec<VoiceRegion>> {
        self.fire(Request {
            body: None,
            headers: None,
            route: RouteInfo::GetGuildRegions { guild_id },
        }).await
    }

    /// Retrieves a list of roles in a [`Guild`].
    ///
    /// [`Guild`]: ../../model/guild/struct.Guild.html
    pub async fn get_guild_roles(&self, guild_id: u64) -> Result<Vec<Role>> {
        self.fire(Request {
            body: None,
            headers: None,
            route: RouteInfo::GetGuildRoles { guild_id },
        }).await
    }

    /// Retrieves the webhooks for the given [guild][`Guild`]'s Id.
    ///
    /// This method requires authentication.
    ///
    /// # Examples
    ///
    /// Retrieve all of the webhooks owned by a guild:
    ///
    /// ```rust,no_run
    /// # use serenity::http::Http;
    /// # use std::sync::Arc;
    /// # #[tokio::main]
    /// # async fn main() {
    /// # let http = Arc::new(Http::default());
    /// let guild_id = 81384788765712384;
    ///
    /// let webhooks = http.as_ref().get_guild_webhooks(guild_id)
    ///     .await
    ///     .expect("Error getting guild webhooks");
    /// # }
    /// ```
    ///
    /// [`Guild`]: ../../model/guild/struct.Guild.html
    pub async fn get_guild_webhooks(&self, guild_id: u64) -> Result<Vec<Webhook>> {
        self.fire(Request {
            body: None,
            headers: None,
            route: RouteInfo::GetGuildWebhooks { guild_id },
        }).await
    }

    /// Gets a paginated list of the current user's guilds.
    ///
    /// The `limit` has a maximum value of 100.
    ///
    /// [Discord's documentation][docs]
    ///
    /// # Examples
    ///
    /// Get the first 10 guilds after a certain guild's Id:
    ///
    /// ```rust,no_run
    /// # use serenity::http::Http;
    /// # use std::sync::Arc;
    /// # #[tokio::main]
    /// # async fn main() {
    /// # let http = Arc::new(Http::default());
    /// use serenity::{http::GuildPagination, model::id::GuildId};
    ///
    /// let guild_id = GuildId(81384788765712384);
    ///
    /// let pagination = GuildPagination::After(guild_id);
    /// let guilds = http.as_ref().get_guilds(&pagination, 10).await.unwrap();
    /// # }
    /// ```
    ///
    /// [docs]: https://discordapp.com/developers/docs/resources/user#get-current-user-guilds
    pub async fn get_guilds(&self, target: &GuildPagination, limit: u64) -> Result<Vec<GuildInfo>> {
        let (after, before) = match *target {
            GuildPagination::After(id) => (Some(id.0), None),
            GuildPagination::Before(id) => (None, Some(id.0)),
            GuildPagination::__Nonexhaustive => unreachable!(),
        };

        self.fire(Request {
            body: None,
            headers: None,
            route: RouteInfo::GetGuilds { after, before, limit },
        }).await
    }

    /// Gets information about a specific invite.
    pub async fn get_invite(&self, mut code: &str, stats: bool) -> Result<Invite> {
        #[cfg(feature = "utils")]
            {
                code = crate::utils::parse_invite(code);
            }

        self.fire(Request {
            body: None,
            headers: None,
            route: RouteInfo::GetInvite { code, stats },
        }).await
    }

    /// Gets member of a guild.
    pub async fn get_member(&self, guild_id: u64, user_id: u64) -> Result<Member> {
        let response = self.request(Request {
            body: None,
            headers: None,
            route: RouteInfo::GetMember { guild_id, user_id },
        }).await?;

        let mut v = response.json::<Value>().await?;

        if let Some(map) = v.as_object_mut() {
            map.insert("guild_id".to_string(), Value::Number(Number::from(guild_id)));
        }

        serde_json::from_value::<Member>(v).map_err(From::from)
    }

    /// Gets a message by an Id, bots only.
    pub async fn get_message(&self, channel_id: u64, message_id: u64) -> Result<Message> {
        self.fire(Request {
            body: None,
            headers: None,
            route: RouteInfo::GetMessage { channel_id, message_id },
        }).await
    }

    /// Gets X messages from a channel.
    pub async fn get_messages(&self, channel_id: u64, query: &str) -> Result<Vec<Message>> {
        self.fire(Request {
            body: None,
            headers: None,
            route: RouteInfo::GetMessages {
                query: query.to_owned(),
                channel_id,
            },
        }).await
    }

    /// Gets all pins of a channel.
    pub async fn get_pins(&self, channel_id: u64) -> Result<Vec<Message>> {
        self.fire(Request {
            body: None,
            headers: None,
            route: RouteInfo::GetPins { channel_id },
        }).await
    }

    /// Gets user Ids based on their reaction to a message. This endpoint is dumb.
    pub async fn get_reaction_users(&self,
                            channel_id: u64,
                            message_id: u64,
                            reaction_type: &ReactionType,
                            limit: u8,
                            after: Option<u64>)
                            -> Result<Vec<User>> {
        let reaction = reaction_type.as_data();

        self.fire(Request {
            body: None,
            headers: None,
            route: RouteInfo::GetReactionUsers {
                after,
                channel_id,
                limit,
                message_id,
                reaction,
            },
        }).await
    }

    /// Gets the current unresolved incidents from Discord's Status API.
    ///
    /// Does not require authentication.
    pub async fn get_unresolved_incidents(&self) -> Result<Vec<Incident>> {
        let response = self.request(Request {
            body: None,
            headers: None,
            route: RouteInfo::GetUnresolvedIncidents,
        }).await?;

        let mut map: BTreeMap<String, Value> = response.json().await?;

        match map.remove("incidents") {
            Some(v) => serde_json::from_value::<Vec<Incident>>(v)
                .map_err(From::from),
            None => Ok(vec![]),
        }
    }

    /// Gets the upcoming (planned) maintenances from Discord's Status API.
    ///
    /// Does not require authentication.
    pub async fn get_upcoming_maintenances(&self) -> Result<Vec<Maintenance>> {
        let response = self.request(Request {
            body: None,
            headers: None,
            route: RouteInfo::GetUpcomingMaintenances,
        }).await?;

        let mut map: BTreeMap<String, Value> = response.json().await?;

        match map.remove("scheduled_maintenances") {
            Some(v) => serde_json::from_value::<Vec<Maintenance>>(v)
                .map_err(From::from),
            None => Ok(vec![]),
        }
    }

    /// Gets a user by Id.
    pub async fn get_user(&self, user_id: u64) -> Result<User> {
        self.fire(Request {
            body: None,
            headers: None,
            route: RouteInfo::GetUser { user_id },
        }).await
    }

    /// Gets our DM channels.
    pub async fn get_user_dm_channels(&self) -> Result<Vec<PrivateChannel>> {
        self.fire(Request {
            body: None,
            headers: None,
            route: RouteInfo::GetUserDmChannels,
        }).await
    }

    /// Gets all voice regions.
    pub async fn get_voice_regions(&self) -> Result<Vec<VoiceRegion>> {
        self.fire(Request {
            body: None,
            headers: None,
            route: RouteInfo::GetVoiceRegions,
        }).await
    }

    /// Retrieves a webhook given its Id.
    ///
    /// This method requires authentication, whereas [`get_webhook_with_token`] does
    /// not.
    ///
    /// # Examples
    ///
    /// Retrieve a webhook by Id:
    ///
    /// ```rust,no_run
    /// # use serenity::http::Http;
    /// # use std::sync::Arc;
    /// # #[tokio::main]
    /// # async fn main() {
    /// # let http = Arc::new(Http::default());
    ///
    /// let id = 245037420704169985;
    /// let webhook = http.as_ref().get_webhook(id).await.expect("Error getting webhook");
    /// # }
    /// ```
    ///
    /// [`get_webhook_with_token`]: fn.get_webhook_with_token.html
    pub async fn get_webhook(&self, webhook_id: u64) -> Result<Webhook> {
        self.fire(Request {
            body: None,
            headers: None,
            route: RouteInfo::GetWebhook { webhook_id },
        }).await
    }

    /// Retrieves a webhook given its Id and unique token.
    ///
    /// This method does _not_ require authentication.
    ///
    /// # Examples
    ///
    /// Retrieve a webhook by Id and its unique token:
    ///
    /// ```rust,no_run
    /// # use serenity::http::Http;
    /// # use std::sync::Arc;
    /// # #[tokio::main]
    /// # async fn main() {
    /// # let http = Arc::new(Http::default());
    /// let id = 245037420704169985;
    /// let token = "ig5AO-wdVWpCBtUUMxmgsWryqgsW3DChbKYOINftJ4DCrUbnkedoYZD0VOH1QLr-S3sV";
    ///
    /// let webhook = http.as_ref().get_webhook_with_token(id, token)
    ///     .await
    ///     .expect("Error getting webhook");
    /// # }
    /// ```
    pub async fn get_webhook_with_token(&self, webhook_id: u64, token: &str) -> Result<Webhook> {
        self.fire(Request {
            body: None,
            headers: None,
            route: RouteInfo::GetWebhookWithToken { token, webhook_id },
        }).await
    }

    /// Kicks a member from a guild.
<<<<<<< HEAD
    pub async fn kick_member(&self, guild_id: u64, user_id: u64) -> Result<()> {
        self.wind(204, Request {
            body: None,
            headers: None,
            route: RouteInfo::KickMember { guild_id, user_id },
        }).await
=======
    pub fn kick_member(&self, guild_id: u64, user_id: u64) -> Result<()> {
        self.kick_member_with_reason(guild_id, user_id, "")
    }

    /// Kicks a member from a guild with a provided reason.
    pub fn kick_member_with_reason(&self, guild_id: u64, user_id: u64, reason: &str) -> Result<()> {

        self.wind(204, Request {
            body: None,
            headers: None,
            route: RouteInfo::KickMember {
                guild_id,
                user_id,
                reason,
            },
        })
>>>>>>> f5dd8bf4
    }

    /// Leaves a group DM.
    pub async fn leave_group(&self, group_id: u64) -> Result<Group> {
        self.fire(Request {
            body: None,
            headers: None,
            route: RouteInfo::LeaveGroup { group_id },
        }).await
    }

    /// Leaves a guild.
    pub async fn leave_guild(&self, guild_id: u64) -> Result<()> {
        self.wind(204, Request {
            body: None,
            headers: None,
            route: RouteInfo::LeaveGuild { guild_id },
        }).await
    }

    /// Deletes a user from group DM.
    pub async fn remove_group_recipient(&self, group_id: u64, user_id: u64) -> Result<()> {
        self.wind(204, Request {
            body: None,
            headers: None,
            route: RouteInfo::RemoveGroupRecipient { group_id, user_id },
        }).await
    }

    /// Sends file(s) to a channel.
    ///
    /// # Errors
    ///
    /// Returns an
    /// [`HttpError::InvalidRequest(PayloadTooLarge)`][`HttpError::InvalidRequest`]
    /// if the file is too large to send.
    ///
    /// [`HttpError::InvalidRequest`]: enum.HttpError.html#variant.InvalidRequest
    pub async fn send_files<'a, T, It: IntoIterator<Item=T>>(&self, channel_id: u64, files: It, map: JsonMap) -> Result<Message>
        where T: Into<AttachmentType<'a>> {
        let uri = api!("/channels/{}/messages", channel_id);
        let url = match Url::parse(&uri) {
            Ok(url) => url,
            Err(_) => return Err(Error::Url(uri)),
        };

        let mut multipart = reqwest::multipart::Form::new();
        let mut file_num = "0".to_string();

        for file in files {
            match file.into() {
                AttachmentType::Bytes{ data, filename } => {
                    multipart = multipart
                        .part(file_num.to_string(), Part::bytes(data.into_owned())
                            .file_name(filename));
                },
                AttachmentType::File{ file, filename } => {
                    let mut f = file.try_clone()?;
                    let mut buf = Vec::new();
                    let _b = f.read_to_end(&mut buf)?;
                    let part = Part::bytes(buf).file_name(filename.to_string());


                    // TODO: investigate why this doesn't work
                    // multipart = multipart
                    //     .part(file_num.to_string(),
                    //         Part::reader(file.try_clone()?)
                    //             .file_name(filename));

                    multipart = multipart
                        .part(file_num.to_string(),
                              part);
                },
                AttachmentType::Path(path) => {
                    let file_name = path.file_name().and_then(|filename| {
                        Some(filename.to_string_lossy().into_owned())
                    });
                    let ext = path.extension()
                        .and_then(|ext| ext.to_str())
                        .unwrap_or("");

                    let mime = mime_guess::from_ext(ext).first_or_octet_stream();
                    let mut file = std::fs::File::open(path)?;
                    let mut buf = Vec::new();
                    file.read_to_end(&mut buf)?;

                    let mut field = Part::bytes(buf)
                        .mime_str(mime.as_ref())?;

                    if let Some(file_name) = file_name {
                        field = field.file_name(file_name);
                    }

                    multipart = multipart
                        .part(file_num.to_string(), field);
                },
                AttachmentType::Image(url) => {
                    let url = Url::parse(url).map_err(|_| Error::Url(url.to_string()))?;
                    let filename = url.path_segments()
                      .and_then(|segments| segments.last().map(ToString::to_string))
                      .ok_or_else(|| Error::Url(url.to_string()))?;
                    let picture = self.client.get(url).send().await?.bytes().await?;
                    multipart = multipart
                        .part(file_num.to_string(), Part::bytes(Cow::Borrowed(&picture[..]).into_owned())
                            .file_name(filename.to_string()));
                },
                AttachmentType::__Nonexhaustive => unreachable!(),
            }

            unsafe {
                let vec = file_num.as_mut_vec();
                vec[0] += 1;
            }
        }

        for (k, v) in map {
            match v {
                Value::Bool(false) => multipart = multipart.text(k.clone(), "false"),
                Value::Bool(true) => multipart = multipart.text(k.clone(), "true"),
                Value::Number(inner) => multipart = multipart.text(k.clone(), inner.to_string()),
                Value::String(inner) => multipart = multipart.text(k.clone(), inner),
                Value::Object(inner) =>multipart =  multipart.text(k.clone(), serde_json::to_string(&inner)?),
                _ => continue,
            };
        }

        let response = self.client
            .post(url)
            .header(AUTHORIZATION, HeaderValue::from_str(&self.token)?)
            .header(USER_AGENT, HeaderValue::from_static(&constants::USER_AGENT))
            .multipart(multipart).send().await?;

        if !response.status().is_success() {
            return Err(HttpError::UnsuccessfulRequest(ErrorResponse::async_from_response(response).await).into())
        }

        response.json().await.map_err(From::from)
    }

    /// Sends a message to a channel.
    pub async fn send_message(&self, channel_id: u64, map: &Value) -> Result<Message> {
        let body = serde_json::to_vec(map)?;

        self.fire(Request {
            body: Some(&body),
            headers: None,
            route: RouteInfo::CreateMessage { channel_id },
        }).await
    }

    /// Pins a message in a channel.
    pub async fn pin_message(&self, channel_id: u64, message_id: u64) -> Result<()> {
        self.wind(204, Request {
            body: None,
            headers: None,
            route: RouteInfo::PinMessage { channel_id, message_id },
        }).await
    }

    /// Unbans a user from a guild.
    pub async fn remove_ban(&self, guild_id: u64, user_id: u64) -> Result<()> {
        self.wind(204, Request {
            body: None,
            headers: None,
            route: RouteInfo::RemoveBan { guild_id, user_id },
        }).await
    }

    /// Deletes a single [`Role`] from a [`Member`] in a [`Guild`].
    ///
    /// **Note**: Requires the [Manage Roles] permission and respect of role
    /// hierarchy.
    ///
    /// [`Guild`]: ../../model/guild/struct.Guild.html
    /// [`Member`]: ../../model/guild/struct.Member.html
    /// [`Role`]: ../../model/guild/struct.Role.html
    /// [Manage Roles]: ../../model/permissions/struct.Permissions.html#associatedconstant.MANAGE_ROLES
    pub async fn remove_member_role(&self, guild_id: u64, user_id: u64, role_id: u64) -> Result<()> {
        self.wind(204, Request {
            body: None,
            headers: None,
            route: RouteInfo::RemoveMemberRole { guild_id, user_id, role_id },
        }).await
    }

    /// Starts removing some members from a guild based on the last time they've been online.
    pub async fn start_guild_prune(&self, guild_id: u64, map: &Value) -> Result<GuildPrune> {
        // Note for 0.6.x: turn this into a function parameter.
        #[derive(Deserialize)]
        struct StartGuildPruneRequest {
            days: u64,
        }

        let req = serde_json::from_value::<StartGuildPruneRequest>(map.clone())?;

        self.fire(Request {
            body: None,
            headers: None,
            route: RouteInfo::StartGuildPrune {
                days: req.days,
                guild_id,
            },
        }).await
    }

    /// Starts syncing an integration with a guild.
    pub async fn start_integration_sync(&self, guild_id: u64, integration_id: u64) -> Result<()> {
        self.wind(204, Request {
            body: None,
            headers: None,
            route: RouteInfo::StartIntegrationSync { guild_id, integration_id },
        }).await
    }

    /// Unpins a message from a channel.
    pub async fn unpin_message(&self, channel_id: u64, message_id: u64) -> Result<()> {
        self.wind(204, Request {
            body: None,
            headers: None,
            route: RouteInfo::UnpinMessage { channel_id, message_id },
        }).await
    }

    /// Fires off a request, deserializing the response reader via the given type
    /// bound.
    ///
    /// If you don't need to deserialize the response and want the response instance
    /// itself, use [`request`].
    ///
    /// # Examples
    ///
    /// Create a new message via the [`RouteInfo::CreateMessage`] endpoint and
    /// deserialize the response into a [`Message`]:
    ///
    /// ```rust,no_run
    /// # use std::error::Error;
    /// #
    /// # async fn try_main() -> Result<(), Box<dyn Error>> {
    /// # use serenity::http::Http;
    /// # use std::sync::Arc;
    /// #
    /// # let http = Arc::new(Http::default());
    /// use serenity::{
    ///     http::{
    ///         routing::RouteInfo,
    ///         request::RequestBuilder,
    ///     },
    ///     model::channel::Message,
    /// };
    ///
    /// let bytes = vec![
    ///     // payload bytes here
    /// ];
    /// let channel_id = 381880193700069377;
    /// let route_info = RouteInfo::CreateMessage { channel_id };
    ///
    /// let mut request = RequestBuilder::new(route_info);
    /// request.body(Some(&bytes));
    ///
    /// let message = http.fire::<Message>(request.build()).await?;
    ///
    /// println!("Message content: {}", message.content);
    /// #
    /// #     Ok(())
    /// # }
    /// #
    /// # #[tokio::main]
    /// # async fn main() {
    /// #     try_main().await.unwrap();
    /// # }
    /// ```
    ///
    /// [`request`]: fn.request.html
    pub async fn fire<T: DeserializeOwned>(&self, req: Request<'_>) -> Result<T> {
        let response = self.request(req).await?;

        response.json::<T>().await.map_err(From::from)
    }

    /// Performs a request, ratelimiting it if necessary.
    ///
    /// Returns the raw reqwest Response. Use [`fire`] to deserialize the response
    /// into some type.
    ///
    /// # Examples
    ///
    /// Send a body of bytes over the [`RouteInfo::CreateMessage`] endpoint:
    ///
    /// ```rust,no_run
    /// # use serenity::http::Http;
    /// # use std::{error::Error, sync::Arc};
    /// #
    /// # async fn try_main() -> Result<(), Box<dyn Error>> {
    /// # let http = Arc::new(Http::default());
    /// use serenity::http::{
    ///     self,
    ///     request::RequestBuilder,
    ///     routing::RouteInfo,
    /// };
    ///
    /// let bytes = vec![
    ///     // payload bytes here
    /// ];
    /// let channel_id = 381880193700069377;
    /// let route_info = RouteInfo::CreateMessage { channel_id };
    ///
    /// let mut request = RequestBuilder::new(route_info);
    /// request.body(Some(&bytes));
    ///
    /// let response = http.request(request.build()).await?;
    ///
    /// println!("Response successful?: {}", response.status().is_success());
    /// #
    /// #     Ok(())
    /// # }
    /// #
    /// # #[tokio::main]
    /// # async fn main() {
    /// #     try_main().await.unwrap();
    /// # }
    /// ```
    ///
    /// [`fire`]: fn.fire.html
    pub async fn request(&self, req: Request<'_>) -> Result<ReqwestResponse> {
        let ratelimiting_req = RatelimitedRequest::from(req);
        let response = self.ratelimiter.perform(ratelimiting_req).await?;

        if response.status().is_success() {
            Ok(response)
        } else {
            Err(Error::Http(Box::new(HttpError::UnsuccessfulRequest(ErrorResponse::async_from_response(response).await))))
        }
    }

    /// Performs a request and then verifies that the response status code is equal
    /// to the expected value.
    ///
    /// This is a function that performs a light amount of work and returns an
    /// empty tuple, so it's called "self.wind" to denote that it's lightweight.
    pub(super) async fn wind(&self, expected: u16, req: Request<'_>) -> Result<()> {
        let response = self.request(req).await?;

        if response.status().as_u16() == expected {
            return Ok(());
        }

        debug!("Expected {}, got {}", expected, response.status());
        trace!("Unsuccessful response: {:?}", response);

        Err(Error::Http(Box::new(HttpError::UnsuccessfulRequest(ErrorResponse::async_from_response(response).await))))
    }
}

#[cfg(not(feature = "native_tls_backend"))]
fn configure_client_backend(builder: ClientBuilder) -> ClientBuilder {
    builder.use_rustls_tls()
}

#[cfg(feature = "native_tls_backend")]
fn configure_client_backend(builder: ClientBuilder) -> ClientBuilder {
    builder.use_native_tls()
}

impl AsRef<Http> for Http {
    fn as_ref(&self) -> &Http { &self }
}

impl Default for Http {
    fn default() -> Self {
        let built = Client::builder().build().expect("Cannot build Reqwest::Client.");
        let client = Arc::new(built);
        let client2 = Arc::clone(&client);

        Self {
            client,
            ratelimiter: Ratelimiter::new(client2, ""),
            token: "".to_string(),
        }
    }
}<|MERGE_RESOLUTION|>--- conflicted
+++ resolved
@@ -1386,21 +1386,12 @@
     }
 
     /// Kicks a member from a guild.
-<<<<<<< HEAD
     pub async fn kick_member(&self, guild_id: u64, user_id: u64) -> Result<()> {
-        self.wind(204, Request {
-            body: None,
-            headers: None,
-            route: RouteInfo::KickMember { guild_id, user_id },
-        }).await
-=======
-    pub fn kick_member(&self, guild_id: u64, user_id: u64) -> Result<()> {
-        self.kick_member_with_reason(guild_id, user_id, "")
+        self.kick_member_with_reason(guild_id, user_id, "").await
     }
 
     /// Kicks a member from a guild with a provided reason.
-    pub fn kick_member_with_reason(&self, guild_id: u64, user_id: u64, reason: &str) -> Result<()> {
-
+    pub async fn kick_member_with_reason(&self, guild_id: u64, user_id: u64, reason: &str) -> Result<()> {
         self.wind(204, Request {
             body: None,
             headers: None,
@@ -1409,8 +1400,7 @@
                 user_id,
                 reason,
             },
-        })
->>>>>>> f5dd8bf4
+        }).await
     }
 
     /// Leaves a group DM.
