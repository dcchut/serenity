use crate::constants;
use reqwest::{Client, ClientBuilder, header::{AUTHORIZATION, USER_AGENT, CONTENT_TYPE, HeaderValue, HeaderMap as Headers}, multipart::Part, Response as ReqwestResponse, StatusCode, Url};
use crate::internal::prelude::*;
use crate::model::prelude::*;
use super::{
    ratelimiting::{Ratelimiter, RatelimitedRequest},
    request::Request,
    routing::RouteInfo,
    AttachmentType,
    GuildPagination,
    HttpError,
};
use serde::de::DeserializeOwned;
use serde_json::json;
use log::{debug, trace};
use std::{
    collections::BTreeMap,
    sync::Arc,
    borrow::Cow,
};
use std::io::Read;
use crate::http::error::ErrorResponse;

pub struct Http {
    client: Arc<Client>,
    pub ratelimiter: Ratelimiter,
    pub token: String,
}

impl Http {
    pub fn new(client: Arc<Client>, token: &str) -> Self {
        let client2 = Arc::clone(&client);

        Http {
            client,
            ratelimiter: Ratelimiter::new(client2, token.to_string()),
            token: token.to_string(),
        }
    }

    pub fn new_with_token(token: &str) -> Self {
        let builder = configure_client_backend(Client::builder());
        let built = builder.build().expect("Cannot build reqwest::Client");

        Self::new(Arc::new(built), token)
    }

    /// Adds a [`User`] as a recipient to a [`Group`].
    ///
    /// **Note**: Groups have a limit of 10 recipients, including the current user.
    ///
    /// [`Group`]: ../../model/channel/struct.Group.html
    /// [`Group::add_recipient`]: ../../model/channel/struct.Group.html#method.add_recipient
    /// [`User`]: ../../model/user/struct.User.html
    pub async fn add_group_recipient(&self, group_id: u64, user_id: u64) -> Result<()> {
        self.wind(204, Request {
            body: None,
            headers: None,
            route: RouteInfo::AddGroupRecipient { group_id, user_id },
        }).await
    }

    /// Adds a single [`Role`] to a [`Member`] in a [`Guild`].
    ///
    /// **Note**: Requires the [Manage Roles] permission and respect of role
    /// hierarchy.
    ///
    /// [`Guild`]: ../../model/guild/struct.Guild.html
    /// [`Member`]: ../../model/guild/struct.Member.html
    /// [`Role`]: ../../model/guild/struct.Role.html
    /// [Manage Roles]: ../../model/permissions/struct.Permissions.html#associatedconstant.MANAGE_ROLES
    pub async fn add_member_role(&self, guild_id: u64, user_id: u64, role_id: u64) -> Result<()> {
        self.wind(204, Request {
            body: None,
            headers: None,
            route: RouteInfo::AddMemberRole { guild_id, role_id, user_id },
        }).await
    }

    /// Bans a [`User`] from a [`Guild`], removing their messages sent in the last
    /// X number of days.
    ///
    /// Passing a `delete_message_days` of `0` is equivalent to not removing any
    /// messages. Up to `7` days' worth of messages may be deleted.
    ///
    /// **Note**: Requires that you have the [Ban Members] permission.
    ///
    /// [`Guild`]: ../../model/guild/struct.Guild.html
    /// [`User`]: ../../model/user/struct.User.html
    /// [Ban Members]: ../../model/permissions/struct.Permissions.html#associatedconstant.BAN_MEMBERS
    pub async fn ban_user(&self, guild_id: u64, user_id: u64, delete_message_days: u8, reason: &str) -> Result<()> {
        self.wind(204, Request {
            body: None,
            headers: None,
            route: RouteInfo::GuildBanUser {
                delete_message_days: Some(delete_message_days),
                reason: Some(reason),
                guild_id,
                user_id,
            },
        }).await
    }

    /// Broadcasts that the current user is typing in the given [`Channel`].
    ///
    /// This lasts for about 10 seconds, and will then need to be renewed to
    /// indicate that the current user is still typing.
    ///
    /// This should rarely be used for bots, although it is a good indicator that a
    /// long-running command is still being processed.
    ///
    /// [`Channel`]: ../../model/channel/enum.Channel.html
    pub async fn broadcast_typing(&self, channel_id: u64) -> Result<()> {
        self.wind(204, Request {
            body: None,
            headers: None,
            route: RouteInfo::BroadcastTyping { channel_id },
        }).await
    }

    /// Creates a [`GuildChannel`] in the [`Guild`] given its Id.
    ///
    /// Refer to the Discord's [docs] for information on what fields this requires.
    ///
    /// **Note**: Requires the [Manage Channels] permission.
    ///
    /// [`Guild`]: ../../model/guild/struct.Guild.html
    /// [`GuildChannel`]: ../../model/channel/struct.GuildChannel.html
    /// [docs]: https://discordapp.com/developers/docs/resources/guild#create-guild-channel
    /// [Manage Channels]: ../../model/permissions/struct.Permissions.html#associatedconstant.MANAGE_CHANNELS
    pub async fn create_channel(&self, guild_id: u64, map: &JsonMap) -> Result<GuildChannel> {
        let body = serde_json::to_vec(map)?;

        self.fire(Request {
            body: Some(&body),
            headers: None,
            route: RouteInfo::CreateChannel { guild_id },
        }).await
    }

    /// Creates an emoji in the given [`Guild`] with the given data.
    ///
    /// View the source code for [`Guild`]'s [`create_emoji`] method to see what
    /// fields this requires.
    ///
    /// **Note**: Requires the [Manage Emojis] permission.
    ///
    /// [`create_emoji`]: ../../model/guild/struct.Guild.html#method.create_emoji
    /// [`Guild`]: ../../model/guild/struct.Guild.html
    /// [Manage Emojis]: ../../model/permissions/struct.Permissions.html#associatedconstant.MANAGE_EMOJIS
    pub async fn create_emoji(&self, guild_id: u64, map: &Value) -> Result<Emoji> {
        let body = map.to_string();

        self.fire(Request {
            body: Some(body.as_bytes()),
            headers: None,
            route: RouteInfo::CreateEmoji { guild_id },
        }).await
    }

    /// Creates a guild with the data provided.
    ///
    /// Only a [`PartialGuild`] will be immediately returned, and a full [`Guild`]
    /// will be received over a [`Shard`], if at least one is running.
    ///
    /// **Note**: This endpoint is currently limited to 10 active guilds. The
    /// limits are raised for whitelisted [GameBridge] applications. See the
    /// [documentation on this endpoint] for more info.
    ///
    /// # Examples
    ///
    /// Create a guild called `"test"` in the [US West region]:
    ///
    /// ```rust,ignore
    /// use serde_json::builder::ObjectBuilder;
    /// use serde_json::Value;
    /// use serenity::http::Http;
    ///
    /// let map = ObjectBuilder::new()
    ///     .insert("name", "test")
    ///     .insert("region", "us-west")
    ///     .build();
    ///
    /// let _result = http.create_guild(map);
    /// ```
    ///
    /// [`Guild`]: ../../model/guild/struct.Guild.html
    /// [`PartialGuild`]: ../../model/guild/struct.PartialGuild.html
    /// [`Shard`]: ../../gateway/struct.Shard.html
    /// [GameBridge]: https://discordapp.com/developers/docs/topics/gamebridge
    /// [US West Region]: ../../model/guild/enum.Region.html#variant.UsWest
    /// [documentation on this endpoint]:
    /// https://discordapp.com/developers/docs/resources/guild#create-guild
    /// [whitelist]: https://discordapp.com/developers/docs/resources/guild#create-guild
    pub async fn create_guild(&self, map: &Value) -> Result<PartialGuild> {
        let body = map.to_string();

        self.fire(Request {
            body: Some(body.as_bytes()),
            headers: None,
            route: RouteInfo::CreateGuild,
        }).await
    }

    /// Creates an [`Integration`] for a [`Guild`].
    ///
    /// Refer to Discord's [docs] for field information.
    ///
    /// **Note**: Requires the [Manage Guild] permission.
    ///
    /// [`Guild`]: ../../model/guild/struct.Guild.html
    /// [`Integration`]: ../../model/guild/struct.Integration.html
    /// [Manage Guild]: ../../model/permissions/struct.Permissions.html#associatedconstant.MANAGE_GUILD
    /// [docs]: https://discordapp.com/developers/docs/resources/guild#create-guild-integration
    pub async fn create_guild_integration(&self, guild_id: u64, integration_id: u64, map: &Value) -> Result<()> {
        let body = map.to_string();

        self.wind(204, Request {
            body: Some(body.as_bytes()),
            headers: None,
            route: RouteInfo::CreateGuildIntegration { guild_id, integration_id },
        }).await
    }

    /// Creates a [`RichInvite`] for the given [channel][`GuildChannel`].
    ///
    /// Refer to Discord's [docs] for field information.
    ///
    /// All fields are optional.
    ///
    /// **Note**: Requires the [Create Invite] permission.
    ///
    /// [`GuildChannel`]: ../../model/channel/struct.GuildChannel.html
    /// [`RichInvite`]: ../../model/invite/struct.RichInvite.html
    /// [Create Invite]: ../../model/permissions/struct.Permissions.html#associatedconstant.CREATE_INVITE
    /// [docs]: https://discordapp.com/developers/docs/resources/channel#create-channel-invite
    pub async fn create_invite(&self, channel_id: u64, map: &JsonMap) -> Result<RichInvite> {
        let body = serde_json::to_vec(map)?;

        self.fire(Request {
            body: Some(&body),
            headers: None,
            route: RouteInfo::CreateInvite { channel_id },
        }).await
    }

    /// Creates a permission override for a member or a role in a channel.
    pub async fn create_permission(&self, channel_id: u64, target_id: u64, map: &Value) -> Result<()> {
        let body = serde_json::to_vec(map)?;

        self.wind(204, Request {
            body: Some(&body),
            headers: None,
            route: RouteInfo::CreatePermission { channel_id, target_id },
        }).await
    }

    /// Creates a private channel with a user.
    pub async fn create_private_channel(&self, map: &Value) -> Result<PrivateChannel> {
        let body = serde_json::to_vec(map)?;

        self.fire(Request {
            body: Some(&body),
            headers: None,
            route: RouteInfo::CreatePrivateChannel,
        }).await
    }

    /// Reacts to a message.
    pub async fn create_reaction(&self,
                        channel_id: u64,
                        message_id: u64,
                        reaction_type: &ReactionType)
                        -> Result<()> {
        let reaction_type_data = reaction_type.as_data();

        self.wind(204, Request {
            body: None,
            headers: None,
            route: RouteInfo::CreateReaction {
                reaction: &reaction_type_data,
                channel_id,
                message_id,
            },
        }).await
    }

    /// Creates a role.
    pub async fn create_role(&self, guild_id: u64, map: &JsonMap) -> Result<Role> {
        let body = serde_json::to_vec(map)?;

        self.fire(Request {
            body: Some(&body),
            headers: None,
            route: RouteInfo::CreateRole {guild_id },
        }).await
    }

    /// Creates a webhook for the given [channel][`GuildChannel`]'s Id, passing in
    /// the given data.
    ///
    /// This method requires authentication.
    ///
    /// The Value is a map with the values of:
    ///
    /// - **avatar**: base64-encoded 128x128 image for the webhook's default avatar
    ///   (_optional_);
    /// - **name**: the name of the webhook, limited to between 2 and 100 characters
    ///   long.
    ///
    /// # Examples
    ///
    /// Creating a webhook named `test`:
    ///
    /// ```rust,ignore
    /// use serde_json::builder::ObjectBuilder;
    /// use serenity::http::Http;
    ///
    /// let channel_id = 81384788765712384;
    /// let map = ObjectBuilder::new().insert("name", "test").build();
    ///
    /// let webhook = http.create_webhook(channel_id, map).expect("Error creating");
    /// ```
    ///
    /// [`GuildChannel`]: ../../model/channel/struct.GuildChannel.html
    pub async fn create_webhook(&self, channel_id: u64, map: &Value) -> Result<Webhook> {
        let body = serde_json::to_vec(map)?;

        self.fire(Request {
            body: Some(&body),
            headers: None,
            route: RouteInfo::CreateWebhook { channel_id },
        }).await
    }

    /// Deletes a private channel or a channel in a guild.
    pub async fn delete_channel(&self, channel_id: u64) -> Result<Channel> {
        self.fire(Request {
            body: None,
            headers: None,
            route: RouteInfo::DeleteChannel { channel_id },
        }).await
    }

    /// Deletes an emoji from a server.
    pub async fn delete_emoji(&self, guild_id: u64, emoji_id: u64) -> Result<()> {
        self.wind(204, Request {
            body: None,
            headers: None,
            route: RouteInfo::DeleteEmoji { guild_id, emoji_id },
        }).await
    }

    /// Deletes a guild, only if connected account owns it.
    pub async fn delete_guild(&self, guild_id: u64) -> Result<PartialGuild> {
        self.fire(Request {
            body: None,
            headers: None,
            route: RouteInfo::DeleteGuild { guild_id },
        }).await
    }

    /// Removes an integration from a guild.
    pub async fn delete_guild_integration(&self, guild_id: u64, integration_id: u64) -> Result<()> {
        self.wind(204, Request {
            body: None,
            headers: None,
            route: RouteInfo::DeleteGuildIntegration { guild_id, integration_id },
        }).await
    }

    /// Deletes an invite by code.
    pub async fn delete_invite(&self, code: &str) -> Result<Invite> {
        self.fire(Request {
            body: None,
            headers: None,
            route: RouteInfo::DeleteInvite { code },
        }).await
    }

    /// Deletes a message if created by us or we have
    /// specific permissions.
    pub async fn delete_message(&self, channel_id: u64, message_id: u64) -> Result<()> {
        self.wind(204, Request {
            body: None,
            headers: None,
            route: RouteInfo::DeleteMessage { channel_id, message_id },
        }).await
    }

    /// Deletes a bunch of messages, only works for bots.
    pub async fn delete_messages(&self, channel_id: u64, map: &Value) -> Result<()> {
        let body = map.to_string();

        self.wind(204, Request {
            body: Some(body.as_bytes()),
            headers: None,
            route: RouteInfo::DeleteMessages { channel_id },
        }).await
    }

    /// Deletes all of the [`Reaction`]s associated with a [`Message`].
    ///
    /// # Examples
    ///
    /// ```rust,no_run
    /// # use serenity::http::Http;
    /// # use std::sync::Arc;
    /// # #[tokio::main]
    /// # async fn main() {
    /// # let http = Arc::new(Http::default());
    /// use serenity::model::id::{ChannelId, MessageId};
    ///
    /// let channel_id = ChannelId(7);
    /// let message_id = MessageId(8);
    ///
    /// let _ = http.as_ref().delete_message_reactions(channel_id.0, message_id.0)
    ///     .await
    ///     .expect("Error deleting reactions");
    /// # }
    /// ```
    ///
    /// [`Message`]: ../../model/channel/struct.Message.html
    /// [`Reaction`]: ../../model/channel/struct.Reaction.html
    pub async fn delete_message_reactions(&self, channel_id: u64, message_id: u64) -> Result<()> {
        self.wind(204, Request {
            body: None,
            headers: None,
            route: RouteInfo::DeleteMessageReactions { channel_id, message_id },
        }).await
    }

    /// Deletes a permission override from a role or a member in a channel.
    pub async fn delete_permission(&self, channel_id: u64, target_id: u64) -> Result<()> {
        self.wind(204, Request {
            body: None,
            headers: None,
            route: RouteInfo::DeletePermission { channel_id, target_id },
        }).await
    }

    /// Deletes a reaction from a message if owned by us or
    /// we have specific permissions.
    pub async fn delete_reaction(&self,
                        channel_id: u64,
                        message_id: u64,
                        user_id: Option<u64>,
                        reaction_type: &ReactionType)
                        -> Result<()> {
        let user = user_id
            .map(|uid| uid.to_string())
            .unwrap_or_else(|| "@me".to_string());

        let reaction_type_data = reaction_type.as_data();

        self.wind(204, Request {
            body: None,
            headers: None,
            route: RouteInfo::DeleteReaction {
                reaction: &reaction_type_data,
                user: &user,
                channel_id,
                message_id,
            },
        }).await
    }

    /// Deletes a role from a server. Can't remove the default everyone role.
    pub async fn delete_role(&self, guild_id: u64, role_id: u64) -> Result<()> {
        self.wind(204, Request {
            body: None,
            headers: None,
            route: RouteInfo::DeleteRole { guild_id, role_id },
        }).await
    }

    /// Deletes a [`Webhook`] given its Id.
    ///
    /// This method requires authentication, whereas [`delete_webhook_with_token`]
    /// does not.
    ///
    /// # Examples
    ///
    /// Deletes a webhook given its Id:
    ///
    /// ```rust,no_run
    /// use serenity::http::Http;
    /// use std::{env, sync::Arc};
    ///
    /// # #[tokio::main]
    /// # async fn main() {
    /// // Due to the `delete_webhook` function requiring you to authenticate, you
    /// // must have set the token first.
    /// let http = Arc::new(Http::default());
    ///
    /// http.as_ref().delete_webhook(245037420704169985).await.expect("Error deleting webhook");
    /// # }
    /// ```
    ///
    /// [`Webhook`]: ../../model/webhook/struct.Webhook.html
    /// [`delete_webhook_with_token`]: fn.delete_webhook_with_token.html
    pub async fn delete_webhook(&self, webhook_id: u64) -> Result<()> {
        self.wind(204, Request {
            body: None,
            headers: None,
            route: RouteInfo::DeleteWebhook { webhook_id },
        }).await
    }

    /// Deletes a [`Webhook`] given its Id and unique token.
    ///
    /// This method does _not_ require authentication.
    ///
    /// # Examples
    ///
    /// Deletes a webhook given its Id and unique token:
    ///
    /// ```rust,no_run
    /// # use serenity::http::Http;
    /// # use std::sync::Arc;
    /// # #[tokio::main]
    /// # async fn main() {
    /// # let http = Arc::new(Http::default());
    /// let id = 245037420704169985;
    /// let token = "ig5AO-wdVWpCBtUUMxmgsWryqgsW3DChbKYOINftJ4DCrUbnkedoYZD0VOH1QLr-S3sV";
    ///
    /// http.as_ref().delete_webhook_with_token(id, token).await.expect("Error deleting webhook");
    /// # }
    /// ```
    ///
    /// [`Webhook`]: ../../model/webhook/struct.Webhook.html
    pub async fn delete_webhook_with_token(&self, webhook_id: u64, token: &str) -> Result<()> {
        self.wind(204, Request {
            body: None,
            headers: None,
            route: RouteInfo::DeleteWebhookWithToken { token, webhook_id },
        }).await
    }

    /// Changes channel information.
    pub async fn edit_channel(&self, channel_id: u64, map: &JsonMap) -> Result<GuildChannel> {
        let body = serde_json::to_vec(map)?;

        self.fire(Request {
            body: Some(&body),
            headers: None,
            route: RouteInfo::EditChannel {channel_id },
        }).await
    }

    /// Changes emoji information.
    pub async fn edit_emoji(&self, guild_id: u64, emoji_id: u64, map: &Value) -> Result<Emoji> {
        let body = serde_json::to_vec(map)?;

        self.fire(Request {
            body: Some(&body),
            headers: None,
            route: RouteInfo::EditEmoji { guild_id, emoji_id },
        }).await
    }

    /// Changes guild information.
    pub async fn edit_guild(&self, guild_id: u64, map: &JsonMap) -> Result<PartialGuild> {
        let body = serde_json::to_vec(map)?;

        self.fire(Request {
            body: Some(&body),
            headers: None,
            route: RouteInfo::EditGuild { guild_id },
        }).await
    }

    /// Edits the positions of a guild's channels.
    pub async fn edit_guild_channel_positions(&self, guild_id: u64, value: &Value)
                                        -> Result<()> {
        let body = serde_json::to_vec(value)?;

        self.wind(204, Request {
            body: Some(&body),
            headers: None,
            route: RouteInfo::EditGuildChannels { guild_id },
        }).await
    }

    /// Edits a [`Guild`]'s embed setting.
    ///
    /// [`Guild`]: ../../model/guild/struct.Guild.html
    pub async fn edit_guild_embed(&self, guild_id: u64, map: &Value) -> Result<GuildEmbed> {
        let body = serde_json::to_vec(map)?;

        self.fire(Request {
            body: Some(&body),
            headers: None,
            route: RouteInfo::EditGuildEmbed { guild_id },
        }).await
    }

    /// Does specific actions to a member.
    pub async fn edit_member(&self, guild_id: u64, user_id: u64, map: &JsonMap) -> Result<()> {
        let body = serde_json::to_vec(map)?;

        self.wind(204, Request {
            body: Some(&body),
            headers: None,
            route: RouteInfo::EditMember { guild_id, user_id },
        }).await
    }

    /// Edits a message by Id.
    ///
    /// **Note**: Only the author of a message can modify it.
    pub async fn edit_message(&self, channel_id: u64, message_id: u64, map: &Value) -> Result<Message> {
        let body = serde_json::to_vec(map)?;

        self.fire(Request {
            body: Some(&body),
            headers: None,
            route: RouteInfo::EditMessage { channel_id, message_id },
        }).await
    }

    /// Edits the current user's nickname for the provided [`Guild`] via its Id.
    ///
    /// Pass `None` to reset the nickname.
    ///
    /// [`Guild`]: ../../model/guild/struct.Guild.html
    pub async fn edit_nickname(&self, guild_id: u64, new_nickname: Option<&str>) -> Result<()> {
        let map = json!({ "nick": new_nickname });
        let body = serde_json::to_vec(&map)?;

        self.wind(200, Request {
            body: Some(&body),
            headers: None,
            route: RouteInfo::EditNickname { guild_id },
        }).await
    }

    /// Edits the current user's profile settings.
    pub async fn edit_profile(&self, map: &JsonMap) -> Result<CurrentUser> {
        let body = serde_json::to_vec(map)?;

        let response = self.request(Request {
            body: Some(&body),
            headers: None,
            route: RouteInfo::EditProfile,
        }).await?
            .json::<CurrentUser>()
            .await;

        response.map_err(From::from)
    }

    /// Changes a role in a guild.
    pub async fn edit_role(&self, guild_id: u64, role_id: u64, map: &JsonMap) -> Result<Role> {
        let body = serde_json::to_vec(&map)?;

        self.fire(Request {
            body: Some(&body),
            headers: None,
            route: RouteInfo::EditRole { guild_id, role_id },
        }).await
    }

    /// Changes the position of a role in a guild.
    pub async fn edit_role_position(&self, guild_id: u64, role_id: u64, position: u64) -> Result<Vec<Role>> {
        let body = serde_json::to_vec(&json!([{
            "id": role_id,
            "position": position,
        }]))?;

        self.fire(Request {
            body: Some(&body),
            headers: None,
            route: RouteInfo::EditRolePosition { guild_id },
        }).await
    }

    /// Edits a the webhook with the given data.
    ///
    /// The Value is a map with optional values of:
    ///
    /// - **avatar**: base64-encoded 128x128 image for the webhook's default avatar
    ///   (_optional_);
    /// - **name**: the name of the webhook, limited to between 2 and 100 characters
    ///   long.
    ///
    /// Note that, unlike with [`create_webhook`], _all_ values are optional.
    ///
    /// This method requires authentication, whereas [`edit_webhook_with_token`]
    /// does not.
    ///
    /// # Examples
    ///
    /// Edit the image of a webhook given its Id and unique token:
    ///
    /// ```rust,ignore
    /// use serde_json::builder::ObjectBuilder;
    /// use serenity::http::Http;
    ///
    /// let id = 245037420704169985;
    /// let token = "ig5AO-wdVWpCBtUUMxmgsWryqgsW3DChbKYOINftJ4DCrUbnkedoYZD0VOH1QLr-S3sV";
    /// let image = serenity::utils::read_image("./webhook_img.png")
    ///     .expect("Error reading image");
    /// let map = ObjectBuilder::new().insert("avatar", image).build();
    ///
    /// let edited = http.as_ref().edit_webhook_with_token(id, token, map)
    ///     .expect("Error editing webhook");
    /// ```
    ///
    /// [`create_webhook`]: fn.create_webhook.html
    /// [`edit_webhook_with_token`]: fn.edit_webhook_with_token.html
    // The tests are ignored, rather than no_run'd, due to rustdoc tests with
    // external crates being incredibly messy and misleading in the end user's view.
    pub async fn edit_webhook(&self, webhook_id: u64, map: &Value) -> Result<Webhook> {
        let body = map.to_string();

        self.fire(Request {
            body: Some(body.as_bytes()),
            headers: None,
            route: RouteInfo::EditWebhook { webhook_id },
        }).await
    }

    /// Edits the webhook with the given data.
    ///
    /// Refer to the documentation for [`edit_webhook`] for more information.
    ///
    /// This method does _not_ require authentication.
    ///
    /// # Examples
    ///
    /// Edit the name of a webhook given its Id and unique token:
    ///
    /// ```rust,ignore
    /// use serde_json::builder::ObjectBuilder;
    /// use serenity::http::Http;
    ///
    /// let id = 245037420704169985;
    /// let token = "ig5AO-wdVWpCBtUUMxmgsWryqgsW3DChbKYOINftJ4DCrUbnkedoYZD0VOH1QLr-S3sV";
    /// let map = ObjectBuilder::new().insert("name", "new name").build();
    ///
    /// let edited = http.as_ref().edit_webhook_with_token(id, token, map)
    ///     .expect("Error editing webhook");
    /// ```
    ///
    /// [`edit_webhook`]: fn.edit_webhook.html
    pub async fn edit_webhook_with_token(&self, webhook_id: u64, token: &str, map: &JsonMap) -> Result<Webhook> {
        let body = serde_json::to_vec(map)?;

        self.fire(Request {
            body: Some(&body),
            headers: None,
            route: RouteInfo::EditWebhookWithToken { token, webhook_id },
        }).await
    }

    /// Executes a webhook, posting a [`Message`] in the webhook's associated
    /// [`Channel`].
    ///
    /// This method does _not_ require authentication.
    ///
    /// Pass `true` to `wait` to wait for server confirmation of the message sending
    /// before receiving a response. From the [Discord docs]:
    ///
    /// > waits for server confirmation of message send before response, and returns
    /// > the created message body (defaults to false; when false a message that is
    /// > not saved does not return an error)
    ///
    /// The map can _optionally_ contain the following data:
    ///
    /// - `avatar_url`: Override the default avatar of the webhook with a URL.
    /// - `tts`: Whether this is a text-to-speech message (defaults to `false`).
    /// - `username`: Override the default username of the webhook.
    ///
    /// Additionally, _at least one_ of the following must be given:
    ///
    /// - `content`: The content of the message.
    /// - `embeds`: An array of rich embeds.
    ///
    /// **Note**: For embed objects, all fields are registered by Discord except for
    /// `height`, `provider`, `proxy_url`, `type` (it will always be `rich`),
    /// `video`, and `width`. The rest will be determined by Discord.
    ///
    /// # Examples
    ///
    /// Sending a webhook with message content of `test`:
    ///
    /// ```rust,ignore
    /// use serde_json::builder::ObjectBuilder;
    /// use serenity::http::Http;
    ///
    /// let id = 245037420704169985;
    /// let token = "ig5AO-wdVWpCBtUUMxmgsWryqgsW3DChbKYOINftJ4DCrUbnkedoYZD0VOH1QLr-S3sV";
    /// let map = ObjectBuilder::new().insert("content", "test").build();
    ///
    /// let message = match http.as_ref().execute_webhook(id, token, true, map) {
    ///     Ok(Some(message)) => message,
    ///     Ok(None) => {
    ///         println!("Expected a webhook message");
    ///
    ///         return;
    ///     },
    ///     Err(why) => {
    ///         println!("Error executing webhook: {:?}", why);
    ///
    ///         return;
    ///     },
    /// };
    /// ```
    ///
    /// [`Channel`]: ../../model/channel/enum.Channel.html
    /// [`Message`]: ../../model/channel/struct.Message.html
    /// [Disco
    /// rd docs]: https://discordapp.com/developers/docs/resources/webhook#querystring-params
    pub async fn execute_webhook(&self,
                        webhook_id: u64,
                        token: &str,
                        wait: bool,
                        map: &JsonMap)
                        -> Result<Option<Message>> {
        let body = serde_json::to_vec(map)?;

        let mut headers = Headers::new();
        headers.insert(CONTENT_TYPE, HeaderValue::from_static(&"application/json"));

        let response = self.request(Request {
            body: Some(&body),
            headers: Some(headers),
            route: RouteInfo::ExecuteWebhook { token, wait, webhook_id },
        }).await?;

        if response.status() == StatusCode::NO_CONTENT {
            return Ok(None);
        }


        response.json::<Message>().await.map(Some).map_err(From::from)
    }

    /// Gets the active maintenances from Discord's Status API.
    ///
    /// Does not require authentication.
    pub async fn get_active_maintenances(&self) -> Result<Vec<Maintenance>> {
        let response = self.request(Request {
            body: None,
            headers: None,
            route: RouteInfo::GetActiveMaintenance,
        }).await?;

        let mut map: BTreeMap<String, Value> = response.json().await?;

        match map.remove("scheduled_maintenances") {
            Some(v) => serde_json::from_value::<Vec<Maintenance>>(v)
                .map_err(From::from),
            None => Ok(vec![]),
        }
    }

    /// Gets all the users that are banned in specific guild.
    pub async fn get_bans(&self, guild_id: u64) -> Result<Vec<Ban>> {
        self.fire(Request {
            body: None,
            headers: None,
            route: RouteInfo::GetBans { guild_id },
        }).await
    }

    /// Gets all audit logs in a specific guild.
    pub async fn get_audit_logs(&self,
                        guild_id: u64,
                        action_type: Option<u8>,
                        user_id: Option<u64>,
                        before: Option<u64>,
                        limit: Option<u8>) -> Result<AuditLogs> {
        self.fire(Request {
            body: None,
            headers: None,
            route: RouteInfo::GetAuditLogs {
                action_type,
                before,
                guild_id,
                limit,
                user_id,
            },
        }).await
    }

    /// Gets current bot gateway.
    pub async fn get_bot_gateway(&self) -> Result<BotGateway> {
        self.fire(Request {
            body: None,
            headers: None,
            route: RouteInfo::GetBotGateway,
        }).await
    }

    /// Gets all invites for a channel.
    pub async fn get_channel_invites(&self, channel_id: u64) -> Result<Vec<RichInvite>> {
        self.fire(Request {
            body: None,
            headers: None,
            route: RouteInfo::GetChannelInvites { channel_id },
        }).await
    }

    /// Retrieves the webhooks for the given [channel][`GuildChannel`]'s Id.
    ///
    /// This method requires authentication.
    ///
    /// # Examples
    ///
    /// Retrieve all of the webhooks owned by a channel:
    ///
    /// ```rust,no_run
    /// # use serenity::http::Http;
    /// # use std::sync::Arc;
    /// # #[tokio::main]
    /// # async fn main() {
    /// # let http = Arc::new(Http::default());
    ///
    /// let channel_id = 81384788765712384;
    ///
    /// let webhooks = http.as_ref().get_channel_webhooks(channel_id)
    ///     .await
    ///     .expect("Error getting channel webhooks");
    /// # }
    /// ```
    ///
    /// [`GuildChannel`]: ../../model/channel/struct.GuildChannel.html
    pub async fn get_channel_webhooks(&self, channel_id: u64) -> Result<Vec<Webhook>> {
        self.fire(Request {
            body: None,
            headers: None,
            route: RouteInfo::GetChannelWebhooks { channel_id },
        }).await
    }

    /// Gets channel information.
    pub async fn get_channel(&self, channel_id: u64) -> Result<Channel> {
        self.fire(Request {
            body: None,
            headers: None,
            route: RouteInfo::GetChannel { channel_id },
        }).await
    }

    /// Gets all channels in a guild.
    pub async fn get_channels(&self, guild_id: u64) -> Result<Vec<GuildChannel>> {
        self.fire(Request {
            body: None,
            headers: None,
            route: RouteInfo::GetChannels { guild_id },
        }).await
    }

    /// Gets information about the current application.
    ///
    /// **Note**: Only applications may use this endpoint.
    pub async fn get_current_application_info(&self) -> Result<CurrentApplicationInfo> {
        self.fire(Request {
            body: None,
            headers: None,
            route: RouteInfo::GetCurrentApplicationInfo,
        }).await
    }

    /// Gets information about the user we're connected with.
    pub async fn get_current_user(&self) -> Result<CurrentUser> {
        self.fire(Request {
            body: None,
            headers: None,
            route: RouteInfo::GetCurrentUser,
        }).await
    }

    /// Gets current gateway.
    pub async fn get_gateway(&self) -> Result<Gateway> {
        self.fire(Request {
            body: None,
            headers: None,
            route: RouteInfo::GetGateway,
        }).await
    }

    /// Gets guild information.
    pub async fn get_guild(&self, guild_id: u64) -> Result<PartialGuild> {
        self.fire(Request {
            body: None,
            headers: None,
            route: RouteInfo::GetGuild { guild_id },
        }).await
    }

    /// Gets a guild embed information.
    pub async fn get_guild_embed(&self, guild_id: u64) -> Result<GuildEmbed> {
        self.fire(Request {
            body: None,
            headers: None,
            route: RouteInfo::GetGuildEmbed { guild_id },
        }).await
    }

    /// Gets integrations that a guild has.
    pub async fn get_guild_integrations(&self, guild_id: u64) -> Result<Vec<Integration>> {
        self.fire(Request {
            body: None,
            headers: None,
            route: RouteInfo::GetGuildIntegrations { guild_id },
        }).await
    }

    /// Gets all invites to a guild.
    pub async fn get_guild_invites(&self, guild_id: u64) -> Result<Vec<RichInvite>> {
        self.fire(Request {
            body: None,
            headers: None,
            route: RouteInfo::GetGuildInvites { guild_id },
        }).await
    }

    /// Gets a guild's vanity URL if it has one.
    pub async fn get_guild_vanity_url(&self, guild_id: u64) -> Result<String> {
        #[derive(Deserialize)]
        struct GuildVanityUrl {
            code: String,
        }

        self.request(Request {
            body: None,
            headers: None,
            route: RouteInfo::GetGuildVanityUrl { guild_id },
        }).await?
            .json::<GuildVanityUrl>()
            .await
            .map(|x| x.code)
            .map_err(From::from)
    }

    /// Gets the members of a guild. Optionally pass a `limit` and the Id of the
    /// user to offset the result by.
    pub async fn get_guild_members(&self,
                            guild_id: u64,
                            limit: Option<u64>,
                            after: Option<u64>)
                            -> Result<Vec<Member>> {
        let response = self.request(Request {
            body: None,
            headers: None,
            route: RouteInfo::GetGuildMembers { after, guild_id, limit },
        }).await?;

        let mut v = response.json::<Value>().await?;

        if let Some(values) = v.as_array_mut() {
            let num = Value::Number(Number::from(guild_id));

            for value in values {
                if let Some(element) = value.as_object_mut() {
                    element.insert("guild_id".to_string(), num.clone());
                }
            }
        }

        serde_json::from_value::<Vec<Member>>(v).map_err(From::from)
    }

    /// Gets the amount of users that can be pruned.
    pub async fn get_guild_prune_count(&self, guild_id: u64, map: &Value) -> Result<GuildPrune> {
        // Note for 0.6.x: turn this into a function parameter.
        #[derive(Deserialize)]
        struct GetGuildPruneCountRequest {
            days: u64,
        }

        let req = serde_json::from_value::<GetGuildPruneCountRequest>(map.clone())?;

        self.fire(Request {
            body: None,
            headers: None,
            route: RouteInfo::GetGuildPruneCount {
                days: req.days,
                guild_id,
            },
        }).await
    }

    /// Gets regions that a guild can use. If a guild has the `VIP_REGIONS` feature
    /// enabled, then additional VIP-only regions are returned.
    pub async fn get_guild_regions(&self, guild_id: u64) -> Result<Vec<VoiceRegion>> {
        self.fire(Request {
            body: None,
            headers: None,
            route: RouteInfo::GetGuildRegions { guild_id },
        }).await
    }

    /// Retrieves a list of roles in a [`Guild`].
    ///
    /// [`Guild`]: ../../model/guild/struct.Guild.html
    pub async fn get_guild_roles(&self, guild_id: u64) -> Result<Vec<Role>> {
        self.fire(Request {
            body: None,
            headers: None,
            route: RouteInfo::GetGuildRoles { guild_id },
        }).await
    }

    /// Retrieves the webhooks for the given [guild][`Guild`]'s Id.
    ///
    /// This method requires authentication.
    ///
    /// # Examples
    ///
    /// Retrieve all of the webhooks owned by a guild:
    ///
    /// ```rust,no_run
    /// # use serenity::http::Http;
    /// # use std::sync::Arc;
    /// # #[tokio::main]
    /// # async fn main() {
    /// # let http = Arc::new(Http::default());
    /// let guild_id = 81384788765712384;
    ///
    /// let webhooks = http.as_ref().get_guild_webhooks(guild_id)
    ///     .await
    ///     .expect("Error getting guild webhooks");
    /// # }
    /// ```
    ///
    /// [`Guild`]: ../../model/guild/struct.Guild.html
    pub async fn get_guild_webhooks(&self, guild_id: u64) -> Result<Vec<Webhook>> {
        self.fire(Request {
            body: None,
            headers: None,
            route: RouteInfo::GetGuildWebhooks { guild_id },
        }).await
    }

    /// Gets a paginated list of the current user's guilds.
    ///
    /// The `limit` has a maximum value of 100.
    ///
    /// [Discord's documentation][docs]
    ///
    /// # Examples
    ///
    /// Get the first 10 guilds after a certain guild's Id:
    ///
    /// ```rust,no_run
    /// # use serenity::http::Http;
    /// # use std::sync::Arc;
    /// # #[tokio::main]
    /// # async fn main() {
    /// # let http = Arc::new(Http::default());
    /// use serenity::{http::GuildPagination, model::id::GuildId};
    ///
    /// let guild_id = GuildId(81384788765712384);
    ///
    /// let pagination = GuildPagination::After(guild_id);
    /// let guilds = http.as_ref().get_guilds(&pagination, 10).await.unwrap();
    /// # }
    /// ```
    ///
    /// [docs]: https://discordapp.com/developers/docs/resources/user#get-current-user-guilds
    pub async fn get_guilds(&self, target: &GuildPagination, limit: u64) -> Result<Vec<GuildInfo>> {
        let (after, before) = match *target {
            GuildPagination::After(id) => (Some(id.0), None),
            GuildPagination::Before(id) => (None, Some(id.0)),
            GuildPagination::__Nonexhaustive => unreachable!(),
        };

        self.fire(Request {
            body: None,
            headers: None,
            route: RouteInfo::GetGuilds { after, before, limit },
        }).await
    }

    /// Gets information about a specific invite.
    pub async fn get_invite(&self, mut code: &str, stats: bool) -> Result<Invite> {
        #[cfg(feature = "utils")]
            {
                code = crate::utils::parse_invite(code);
            }

        self.fire(Request {
            body: None,
            headers: None,
            route: RouteInfo::GetInvite { code, stats },
        }).await
    }

    /// Gets member of a guild.
    pub async fn get_member(&self, guild_id: u64, user_id: u64) -> Result<Member> {
        let response = self.request(Request {
            body: None,
            headers: None,
            route: RouteInfo::GetMember { guild_id, user_id },
        }).await?;

        let mut v = response.json::<Value>().await?;

        if let Some(map) = v.as_object_mut() {
            map.insert("guild_id".to_string(), Value::Number(Number::from(guild_id)));
        }

        serde_json::from_value::<Member>(v).map_err(From::from)
    }

    /// Gets a message by an Id, bots only.
    pub async fn get_message(&self, channel_id: u64, message_id: u64) -> Result<Message> {
        self.fire(Request {
            body: None,
            headers: None,
            route: RouteInfo::GetMessage { channel_id, message_id },
        }).await
    }

    /// Gets X messages from a channel.
    pub async fn get_messages(&self, channel_id: u64, query: &str) -> Result<Vec<Message>> {
        self.fire(Request {
            body: None,
            headers: None,
            route: RouteInfo::GetMessages {
                query: query.to_owned(),
                channel_id,
            },
        }).await
    }

    /// Gets all pins of a channel.
    pub async fn get_pins(&self, channel_id: u64) -> Result<Vec<Message>> {
        self.fire(Request {
            body: None,
            headers: None,
            route: RouteInfo::GetPins { channel_id },
        }).await
    }

    /// Gets user Ids based on their reaction to a message. This endpoint is dumb.
    pub async fn get_reaction_users(&self,
                            channel_id: u64,
                            message_id: u64,
                            reaction_type: &ReactionType,
                            limit: u8,
                            after: Option<u64>)
                            -> Result<Vec<User>> {
        let reaction = reaction_type.as_data();

        self.fire(Request {
            body: None,
            headers: None,
            route: RouteInfo::GetReactionUsers {
                after,
                channel_id,
                limit,
                message_id,
                reaction,
            },
        }).await
    }

    /// Gets the current unresolved incidents from Discord's Status API.
    ///
    /// Does not require authentication.
    pub async fn get_unresolved_incidents(&self) -> Result<Vec<Incident>> {
        let response = self.request(Request {
            body: None,
            headers: None,
            route: RouteInfo::GetUnresolvedIncidents,
        }).await?;

        let mut map: BTreeMap<String, Value> = response.json().await?;

        match map.remove("incidents") {
            Some(v) => serde_json::from_value::<Vec<Incident>>(v)
                .map_err(From::from),
            None => Ok(vec![]),
        }
    }

    /// Gets the upcoming (planned) maintenances from Discord's Status API.
    ///
    /// Does not require authentication.
    pub async fn get_upcoming_maintenances(&self) -> Result<Vec<Maintenance>> {
        let response = self.request(Request {
            body: None,
            headers: None,
            route: RouteInfo::GetUpcomingMaintenances,
        }).await?;

        let mut map: BTreeMap<String, Value> = response.json().await?;

        match map.remove("scheduled_maintenances") {
            Some(v) => serde_json::from_value::<Vec<Maintenance>>(v)
                .map_err(From::from),
            None => Ok(vec![]),
        }
    }

    /// Gets a user by Id.
    pub async fn get_user(&self, user_id: u64) -> Result<User> {
        self.fire(Request {
            body: None,
            headers: None,
            route: RouteInfo::GetUser { user_id },
        }).await
    }

    /// Gets our DM channels.
    pub async fn get_user_dm_channels(&self) -> Result<Vec<PrivateChannel>> {
        self.fire(Request {
            body: None,
            headers: None,
            route: RouteInfo::GetUserDmChannels,
        }).await
    }

    /// Gets all voice regions.
    pub async fn get_voice_regions(&self) -> Result<Vec<VoiceRegion>> {
        self.fire(Request {
            body: None,
            headers: None,
            route: RouteInfo::GetVoiceRegions,
        }).await
    }

    /// Retrieves a webhook given its Id.
    ///
    /// This method requires authentication, whereas [`get_webhook_with_token`] does
    /// not.
    ///
    /// # Examples
    ///
    /// Retrieve a webhook by Id:
    ///
    /// ```rust,no_run
    /// # use serenity::http::Http;
    /// # use std::sync::Arc;
    /// # #[tokio::main]
    /// # async fn main() {
    /// # let http = Arc::new(Http::default());
    ///
    /// let id = 245037420704169985;
    /// let webhook = http.as_ref().get_webhook(id).await.expect("Error getting webhook");
    /// # }
    /// ```
    ///
    /// [`get_webhook_with_token`]: fn.get_webhook_with_token.html
    pub async fn get_webhook(&self, webhook_id: u64) -> Result<Webhook> {
        self.fire(Request {
            body: None,
            headers: None,
            route: RouteInfo::GetWebhook { webhook_id },
        }).await
    }

    /// Retrieves a webhook given its Id and unique token.
    ///
    /// This method does _not_ require authentication.
    ///
    /// # Examples
    ///
    /// Retrieve a webhook by Id and its unique token:
    ///
    /// ```rust,no_run
    /// # use serenity::http::Http;
    /// # use std::sync::Arc;
    /// # #[tokio::main]
    /// # async fn main() {
    /// # let http = Arc::new(Http::default());
    /// let id = 245037420704169985;
    /// let token = "ig5AO-wdVWpCBtUUMxmgsWryqgsW3DChbKYOINftJ4DCrUbnkedoYZD0VOH1QLr-S3sV";
    ///
    /// let webhook = http.as_ref().get_webhook_with_token(id, token)
    ///     .await
    ///     .expect("Error getting webhook");
    /// # }
    /// ```
    pub async fn get_webhook_with_token(&self, webhook_id: u64, token: &str) -> Result<Webhook> {
        self.fire(Request {
            body: None,
            headers: None,
            route: RouteInfo::GetWebhookWithToken { token, webhook_id },
        }).await
    }

    /// Kicks a member from a guild.
    pub async fn kick_member(&self, guild_id: u64, user_id: u64) -> Result<()> {
        self.wind(204, Request {
            body: None,
            headers: None,
            route: RouteInfo::KickMember { guild_id, user_id },
        }).await
    }

    /// Leaves a group DM.
    pub async fn leave_group(&self, group_id: u64) -> Result<Group> {
        self.fire(Request {
            body: None,
            headers: None,
            route: RouteInfo::LeaveGroup { group_id },
        }).await
    }

    /// Leaves a guild.
    pub async fn leave_guild(&self, guild_id: u64) -> Result<()> {
        self.wind(204, Request {
            body: None,
            headers: None,
            route: RouteInfo::LeaveGuild { guild_id },
        }).await
    }

    /// Deletes a user from group DM.
    pub async fn remove_group_recipient(&self, group_id: u64, user_id: u64) -> Result<()> {
        self.wind(204, Request {
            body: None,
            headers: None,
            route: RouteInfo::RemoveGroupRecipient { group_id, user_id },
        }).await
    }

    /// Sends file(s) to a channel.
    ///
    /// # Errors
    ///
    /// Returns an
    /// [`HttpError::InvalidRequest(PayloadTooLarge)`][`HttpError::InvalidRequest`]
    /// if the file is too large to send.
    ///
    /// [`HttpError::InvalidRequest`]: enum.HttpError.html#variant.InvalidRequest
    pub async fn send_files<'a, T, It: IntoIterator<Item=T>>(&self, channel_id: u64, files: It, map: JsonMap) -> Result<Message>
        where T: Into<AttachmentType<'a>> {
        let uri = api!("/channels/{}/messages", channel_id);
        let url = match Url::parse(&uri) {
            Ok(url) => url,
            Err(_) => return Err(Error::Url(uri)),
        };

        let mut multipart = reqwest::multipart::Form::new();
        let mut file_num = "0".to_string();

        for file in files {
            match file.into() {
                AttachmentType::Bytes{ data, filename } => {
                    multipart = multipart
                        .part(file_num.to_string(), Part::bytes(data.into_owned())
                            .file_name(filename));
                },
                AttachmentType::File{ file, filename } => {
                    let mut f = file.try_clone()?;
                    let mut buf = Vec::new();
                    let _b = f.read_to_end(&mut buf)?;
                    let part = Part::bytes(buf).file_name(filename.to_string());


                    // TODO: investigate why this doesn't work
                    // multipart = multipart
                    //     .part(file_num.to_string(),
                    //         Part::reader(file.try_clone()?)
                    //             .file_name(filename));

                    multipart = multipart
                        .part(file_num.to_string(),
                              part);
                },
                AttachmentType::Path(path) => {
                    let file_name = path.file_name().and_then(|filename| {
                        Some(filename.to_string_lossy().into_owned())
                    });
                    let ext = path.extension()
                        .and_then(|ext| ext.to_str())
                        .unwrap_or("");

                    let mime = mime_guess::from_ext(ext).first_or_octet_stream();
                    let mut file = std::fs::File::open(path)?;
                    let mut buf = Vec::new();
                    file.read_to_end(&mut buf)?;

                    let mut field = Part::bytes(buf)
                        .mime_str(mime.as_ref())?;

                    if let Some(file_name) = file_name {
                        field = field.file_name(file_name);
                    }

                    multipart = multipart
                        .part(file_num.to_string(), field);
                },
                AttachmentType::Image(url) => {
                    let url = Url::parse(url).map_err(|_| Error::Url(url.to_string()))?;
                    let filename = url.path_segments()
                      .and_then(|segments| segments.last().map(ToString::to_string))
                      .ok_or_else(|| Error::Url(url.to_string()))?;
                    let mut picture: Vec<u8> = vec![];
                    let mut req = self.client.get(url).send()?;
                    std::io::copy(&mut req, &mut picture)?;
                    multipart = multipart
                        .part(file_num.to_string(), Part::bytes(Cow::Borrowed(&picture[..]).into_owned())
                            .file_name(filename.to_string()));
                },
                AttachmentType::__Nonexhaustive => unreachable!(),
            }

            unsafe {
                let vec = file_num.as_mut_vec();
                vec[0] += 1;
            }
        }

        for (k, v) in map {
            match v {
                Value::Bool(false) => multipart = multipart.text(k.clone(), "false"),
                Value::Bool(true) => multipart = multipart.text(k.clone(), "true"),
                Value::Number(inner) => multipart = multipart.text(k.clone(), inner.to_string()),
                Value::String(inner) => multipart = multipart.text(k.clone(), inner),
                Value::Object(inner) =>multipart =  multipart.text(k.clone(), serde_json::to_string(&inner)?),
                _ => continue,
            };
        }

        let response = self.client
            .post(url)
            .header(AUTHORIZATION, HeaderValue::from_str(&self.token)?)
            .header(USER_AGENT, HeaderValue::from_static(&constants::USER_AGENT))
            .multipart(multipart).send().await?;

        if !response.status().is_success() {
            return Err(HttpError::UnsuccessfulRequest(ErrorResponse::async_from_response(response).await).into())
        }

        response.json().await.map_err(From::from)
    }

    /// Sends a message to a channel.
    pub async fn send_message(&self, channel_id: u64, map: &Value) -> Result<Message> {
        let body = serde_json::to_vec(map)?;

        self.fire(Request {
            body: Some(&body),
            headers: None,
            route: RouteInfo::CreateMessage { channel_id },
        }).await
    }

    /// Pins a message in a channel.
    pub async fn pin_message(&self, channel_id: u64, message_id: u64) -> Result<()> {
        self.wind(204, Request {
            body: None,
            headers: None,
            route: RouteInfo::PinMessage { channel_id, message_id },
        }).await
    }

    /// Unbans a user from a guild.
    pub async fn remove_ban(&self, guild_id: u64, user_id: u64) -> Result<()> {
        self.wind(204, Request {
            body: None,
            headers: None,
            route: RouteInfo::RemoveBan { guild_id, user_id },
        }).await
    }

    /// Deletes a single [`Role`] from a [`Member`] in a [`Guild`].
    ///
    /// **Note**: Requires the [Manage Roles] permission and respect of role
    /// hierarchy.
    ///
    /// [`Guild`]: ../../model/guild/struct.Guild.html
    /// [`Member`]: ../../model/guild/struct.Member.html
    /// [`Role`]: ../../model/guild/struct.Role.html
    /// [Manage Roles]: ../../model/permissions/struct.Permissions.html#associatedconstant.MANAGE_ROLES
    pub async fn remove_member_role(&self, guild_id: u64, user_id: u64, role_id: u64) -> Result<()> {
        self.wind(204, Request {
            body: None,
            headers: None,
            route: RouteInfo::RemoveMemberRole { guild_id, user_id, role_id },
        }).await
    }

    /// Starts removing some members from a guild based on the last time they've been online.
    pub async fn start_guild_prune(&self, guild_id: u64, map: &Value) -> Result<GuildPrune> {
        // Note for 0.6.x: turn this into a function parameter.
        #[derive(Deserialize)]
        struct StartGuildPruneRequest {
            days: u64,
        }

        let req = serde_json::from_value::<StartGuildPruneRequest>(map.clone())?;

        self.fire(Request {
            body: None,
            headers: None,
            route: RouteInfo::StartGuildPrune {
                days: req.days,
                guild_id,
            },
        }).await
    }

    /// Starts syncing an integration with a guild.
    pub async fn start_integration_sync(&self, guild_id: u64, integration_id: u64) -> Result<()> {
        self.wind(204, Request {
            body: None,
            headers: None,
            route: RouteInfo::StartIntegrationSync { guild_id, integration_id },
        }).await
    }

    /// Unpins a message from a channel.
    pub async fn unpin_message(&self, channel_id: u64, message_id: u64) -> Result<()> {
        self.wind(204, Request {
            body: None,
            headers: None,
            route: RouteInfo::UnpinMessage { channel_id, message_id },
        }).await
    }

    /// Fires off a request, deserializing the response reader via the given type
    /// bound.
    ///
    /// If you don't need to deserialize the response and want the response instance
    /// itself, use [`request`].
    ///
    /// # Examples
    ///
    /// Create a new message via the [`RouteInfo::CreateMessage`] endpoint and
    /// deserialize the response into a [`Message`]:
    ///
    /// ```rust,no_run
    /// # use std::error::Error;
    /// #
    /// # async fn try_main() -> Result<(), Box<dyn Error>> {
    /// # use serenity::http::Http;
    /// # use std::sync::Arc;
    /// #
    /// # let http = Arc::new(Http::default());
    /// use serenity::{
    ///     http::{
    ///         routing::RouteInfo,
    ///         request::RequestBuilder,
    ///     },
    ///     model::channel::Message,
    /// };
    ///
    /// let bytes = vec![
    ///     // payload bytes here
    /// ];
    /// let channel_id = 381880193700069377;
    /// let route_info = RouteInfo::CreateMessage { channel_id };
    ///
    /// let mut request = RequestBuilder::new(route_info);
    /// request.body(Some(&bytes));
    ///
    /// let message = http.fire::<Message>(request.build()).await?;
    ///
    /// println!("Message content: {}", message.content);
    /// #
    /// #     Ok(())
    /// # }
    /// #
    /// # #[tokio::main]
    /// # async fn main() {
    /// #     try_main().await.unwrap();
    /// # }
    /// ```
    ///
    /// [`request`]: fn.request.html
    pub async fn fire<T: DeserializeOwned>(&self, req: Request<'_>) -> Result<T> {
        let response = self.request(req).await?;

<<<<<<< HEAD
        response.json().await.map_err(From::from)
=======
        response.json::<T>().map_err(From::from)
>>>>>>> 61bcfbcd
    }

    /// Performs a request, ratelimiting it if necessary.
    ///
    /// Returns the raw reqwest Response. Use [`fire`] to deserialize the response
    /// into some type.
    ///
    /// # Examples
    ///
    /// Send a body of bytes over the [`RouteInfo::CreateMessage`] endpoint:
    ///
    /// ```rust,no_run
    /// # use serenity::http::Http;
    /// # use std::{error::Error, sync::Arc};
    /// #
    /// # async fn try_main() -> Result<(), Box<dyn Error>> {
    /// # let http = Arc::new(Http::default());
    /// use serenity::http::{
    ///     self,
    ///     request::RequestBuilder,
    ///     routing::RouteInfo,
    /// };
    ///
    /// let bytes = vec![
    ///     // payload bytes here
    /// ];
    /// let channel_id = 381880193700069377;
    /// let route_info = RouteInfo::CreateMessage { channel_id };
    ///
    /// let mut request = RequestBuilder::new(route_info);
    /// request.body(Some(&bytes));
    ///
    /// let response = http.request(request.build()).await?;
    ///
    /// println!("Response successful?: {}", response.status().is_success());
    /// #
    /// #     Ok(())
    /// # }
    /// #
    /// # #[tokio::main]
    /// # async fn main() {
    /// #     try_main().await.unwrap();
    /// # }
    /// ```
    ///
    /// [`fire`]: fn.fire.html
    pub async fn request(&self, req: Request<'_>) -> Result<ReqwestResponse> {
        let ratelimiting_req = RatelimitedRequest::from(req);
        let response = self.ratelimiter.perform(ratelimiting_req).await?;

        if response.status().is_success() {
            Ok(response)
        } else {
            Err(Error::Http(Box::new(HttpError::UnsuccessfulRequest(ErrorResponse::async_from_response(response).await))))
        }
    }

    /// Performs a request and then verifies that the response status code is equal
    /// to the expected value.
    ///
    /// This is a function that performs a light amount of work and returns an
    /// empty tuple, so it's called "self.wind" to denote that it's lightweight.
    pub(super) async fn wind(&self, expected: u16, req: Request<'_>) -> Result<()> {
        let response = self.request(req).await?;

        if response.status().as_u16() == expected {
            return Ok(());
        }

        debug!("Expected {}, got {}", expected, response.status());
        trace!("Unsuccessful response: {:?}", response);

        Err(Error::Http(Box::new(HttpError::UnsuccessfulRequest(ErrorResponse::async_from_response(response).await))))
    }
}

#[cfg(not(feature = "native_tls_backend"))]
fn configure_client_backend(builder: ClientBuilder) -> ClientBuilder {
    builder.use_rustls_tls()
}

#[cfg(feature = "native_tls_backend")]
fn configure_client_backend(builder: ClientBuilder) -> ClientBuilder {
    builder.use_native_tls()
}

impl AsRef<Http> for Http {
    fn as_ref(&self) -> &Http { &self }
}

impl Default for Http {
    fn default() -> Self {
        let built = Client::builder().build().expect("Cannot build Reqwest::Client.");
        let client = Arc::new(built);
        let client2 = Arc::clone(&client);

        Self {
            client,
            ratelimiter: Ratelimiter::new(client2, ""),
            token: "".to_string(),
        }
    }
}<|MERGE_RESOLUTION|>--- conflicted
+++ resolved
@@ -1670,11 +1670,7 @@
     pub async fn fire<T: DeserializeOwned>(&self, req: Request<'_>) -> Result<T> {
         let response = self.request(req).await?;
 
-<<<<<<< HEAD
-        response.json().await.map_err(From::from)
-=======
-        response.json::<T>().map_err(From::from)
->>>>>>> 61bcfbcd
+        response.json::<T>().await.map_err(From::from)
     }
 
     /// Performs a request, ratelimiting it if necessary.
