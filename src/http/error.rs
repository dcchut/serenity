--- conflicted
+++ resolved
@@ -38,13 +38,8 @@
     pub error: DiscordJsonError,
 }
 
-<<<<<<< HEAD
 impl ErrorResponse {
     pub(crate) async fn async_from_response(r : Response) -> Self {
-=======
-impl From<Response> for ErrorResponse {
-    fn from(r: Response) -> Self {
->>>>>>> 581eb2fb
         ErrorResponse {
             status_code: r.status(),
             url: r.url().clone(),
@@ -113,41 +108,6 @@
     }
 }
 
-<<<<<<< HEAD
-// #[cfg(test)]
-// mod test {
-//     use super::*;
-//     use http_crate::response::Builder;
-//     use crate::utils::run_async_test;
-
-//     #[test]
-//     fn test_error_response_into() {
-//         run_async_test(async move {
-//             let error = DiscordJsonError {
-//                 code: 43121215,
-//                 message: String::from("This is a Ferris error"),
-//                 non_exhaustive: (),
-//             };
-
-//             let mut builder = Builder::new();
-//             builder.status(403);
-//             let body = serde_json::to_string(&error).unwrap();
-//             let response = builder.body(body.into_bytes()).unwrap();
-
-//             let reqwest_response: reqwest::Response = response.into();
-//             let error_response: ErrorResponse = ErrorResponse::async_from_response(reqwest_response).await;
-
-//             let known = ErrorResponse {
-//                 status_code: reqwest::StatusCode::from_u16(403).unwrap(),
-//                 url: String::from("http://no.url.provided.local/").parse().unwrap(),
-//                 error,
-//             };
-
-//             assert_eq!(error_response, known);
-//         });
-//     }
-// }
-=======
 #[cfg(test)]
 mod test {
     use super::*;
@@ -179,5 +139,4 @@
 
         assert_eq!(error_response, known);
     }
-}
->>>>>>> 581eb2fb
+}