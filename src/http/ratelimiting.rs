//! Routes are used for ratelimiting. These are to differentiate between the
//! different _types_ of routes - such as getting the current user's channels -
//! for the most part, with the exception being major parameters.
//!
//! [Taken from] the Discord docs, major parameters are:
//!
//! > Additionally, rate limits take into account major parameters in the URL.
//! > For example, `/channels/:channel_id` and
//! > `/channels/:channel_id/messages/:message_id` both take `channel_id` into
//! > account when generating rate limits since it's the major parameter. The
//! only current major parameters are `channel_id`, `guild_id` and `webhook_id`.
//!
//! This results in the two URIs of `GET /channels/4/messages/7` and
//! `GET /channels/5/messages/8` being rate limited _separately_. However, the
//! two URIs of `GET /channels/10/messages/11` and
//! `GET /channels/10/messages/12` will count towards the "same ratelimit", as
//! the major parameter - `10` is equivalent in both URIs' format.
//!
//! # Examples
//!
//! First: taking the first two URIs - `GET /channels/4/messages/7` and
//! `GET /channels/5/messages/8` - and assuming both buckets have a `limit` of
//! `10`, requesting the first URI will result in the response containing a
//! `remaining` of `9`. Immediately after - prior to buckets resetting -
//! performing a request to the _second_ URI will also contain a `remaining` of
//! `9` in the response, as the major parameter - `channel_id` - is different
//! in the two requests (`4` and `5`).
//!
//! Second: take for example the last two URIs. Assuming the bucket's `limit` is
//! `10`, requesting the first URI will return a `remaining` of `9` in the
//! response. Immediately after - prior to buckets resetting - performing a
//! request to the _second_ URI will return a `remaining` of `8` in the
//! response, as the major parameter - `channel_id` - is equivalent for the two
//! requests (`10`).
//!
//! Major parameters are why some variants (i.e. all of the channel/guild
//! variants) have an associated u64 as data. This is the Id of the parameter,
//! differentiating between different ratelimits.
//!
//! [Taken from]: https://discordapp.com/developers/docs/topics/rate-limits#rate-limits

pub use super::routing::Route;

use reqwest::{
    Client,
    Response,
    header::HeaderMap,
    StatusCode,
};
use crate::internal::prelude::*;
<<<<<<< HEAD

=======
use parking_lot::{Mutex, RwLock};
>>>>>>> ae0acd0c
use std::{
    collections::HashMap,
    sync::Arc,
    str::{
        self,
        FromStr,
    },
    time::Duration,
<<<<<<< HEAD
=======
    thread,
>>>>>>> ae0acd0c
    i64,
    u64,
};
use super::{HttpError, Request};
use log::debug;
use tokio::time::delay_for;
use futures::lock::Mutex;
use crate::SyncRwLock;

/// Ratelimiter for requests to the Discord API.
///
/// This keeps track of ratelimit data for known routes through the
/// [`Ratelimit`] implementation for each route: how many tickets are
/// [`remaining`] until the user needs to wait for the known [`reset`] time, and
/// the [`limit`] of requests that can be made within that time.
<<<<<<< HEAD
///
/// When no tickets are available for some time, then the thread sleeps until
/// that time passes. The mechanism is known as "pre-emptive ratelimiting".
///
=======
///
/// When no tickets are available for some time, then the thread sleeps until
/// that time passes. The mechanism is known as "pre-emptive ratelimiting".
///
>>>>>>> ae0acd0c
/// Occasionally for very high traffic bots, a global ratelimit may be reached
/// which blocks all future requests until the global ratelimit is over,
/// regardless of route. The value of this global ratelimit is never given
/// through the API, so it can't be pre-emptively ratelimited. This only affects
/// the largest of bots.
pub struct Ratelimiter {
    client: Arc<Client>,
    global: Arc<Mutex<()>>,
    // When futures is implemented, make tasks clear out their respective entry
    // when the 'reset' passes.
<<<<<<< HEAD
    routes: Arc<SyncRwLock<HashMap<Route, Arc<Mutex<Ratelimit>>>>>,
=======
    routes: Arc<RwLock<HashMap<Route, Arc<Mutex<Ratelimit>>>>>,
>>>>>>> ae0acd0c
    token: String,
}

impl Ratelimiter {
    /// Creates a new ratelimiter, with a shared `reqwest` client and the
    /// bot's token.
    ///
    /// The bot token must be prefixed with `"Bot "`. The ratelimiter does not
    /// prefix it.
    pub fn new(client: Arc<Client>, token: impl Into<String>) -> Self {
        Self::_new(client, token.into())
    }

    fn _new(client: Arc<Client>, token: String) -> Self {
        Self {
            client,
            global: Default::default(),
            routes: Default::default(),
            token,
        }
    }

    /// The routes mutex is a HashMap of each [`Route`] and their respective
    /// ratelimit information.
    ///
    /// See the documentation for [`Ratelimit`] for more information on how the
    /// library handles ratelimiting.
    ///
    /// # Examples
    ///
    /// View the `reset` time of the route for `ChannelsId(7)`:
    ///
    /// ```rust,no_run
    /// use serenity::http::{ratelimiting::{Route}};
    /// # use serenity::http::Http;
<<<<<<< HEAD
    /// #
    /// # #[tokio::main]
    /// # async fn main() {
=======
>>>>>>> ae0acd0c
    /// # let http = Http::default();
    /// let routes = http.ratelimiter.routes();
    /// let reader = routes.read();
    ///
    /// if let Some(route) = reader.get(&Route::ChannelsId(7)) {
<<<<<<< HEAD
    ///     println!("Reset time at: {}", route.lock().await.reset());
    /// }
    /// # }
=======
    ///     println!("Reset time at: {}", route.lock().reset());
    /// }
>>>>>>> ae0acd0c
    /// ```
    ///
    /// [`Ratelimit`]: struct.Ratelimit.html
    /// [`Route`]: ../routing/enum.Route.html
<<<<<<< HEAD
    pub fn routes(&self) -> Arc<SyncRwLock<HashMap<Route, Arc<Mutex<Ratelimit>>>>> {
        Arc::clone(&self.routes)
    }

    pub async fn perform(&self, req: RatelimitedRequest<'_>) -> Result<Response> {
=======
    pub fn routes(&self) -> Arc<RwLock<HashMap<Route, Arc<Mutex<Ratelimit>>>>> {
        Arc::clone(&self.routes)
    }

    pub fn perform(&self, req: RatelimitedRequest<'_>) -> Result<Response> {
>>>>>>> ae0acd0c
        let RatelimitedRequest { req } = req;

        loop {
            // This will block if another thread hit the global ratelimit.
            let _ = self.global.lock();

            // Destructure the tuple instead of retrieving the third value to
            // take advantage of the type system. If `RouteInfo::deconstruct`
            // returns a different number of tuple elements in the future,
            // directly accessing a certain index
            // (e.g. `req.route.deconstruct().1`) would mean this code would not
            // indicate it might need to be updated for the new tuple element
            // amount.
            //
            // This isn't normally important, but might be for ratelimiting.
            let (_, route, _) = req.route.deconstruct();

            // Perform pre-checking here:
            //
            // - get the route's relevant rate
            // - sleep if that route's already rate-limited until the end of the
            //   'reset' time;
            // - get the global rate;
            // - sleep if there is 0 remaining
            // - then, perform the request
            let bucket = Arc::clone(&self.routes
                .write()
                .entry(route)
                .or_default());

<<<<<<< HEAD
            bucket.lock().await.pre_hook(&route).await;

            let request = req.build(&self.client, &self.token)?;
            let response = request.send().await?;
=======
            bucket.lock().pre_hook(&route);

            let request = req.build(&self.client, &self.token)?;
            let response = request.send()?;
>>>>>>> ae0acd0c

            // Check if the request got ratelimited by checking for status 429,
            // and if so, sleep for the value of the header 'retry-after' -
            // which is in milliseconds - and then `continue` to try again
            //
            // If it didn't ratelimit, subtract one from the Ratelimit's
            // 'remaining'
            //
            // Update `reset` with the value of 'x-ratelimit-reset' header.
            // Similarly, update `reset-after` with the 'x-ratelimit-reset-after' header.
            //
            // It _may_ be possible for the limit to be raised at any time,
            // so check if it did from the value of the 'x-ratelimit-limit'
            // header. If the limit was 5 and is now 7, add 2 to the 'remaining'
            if route == Route::None {
                return Ok(response);
            } else {
                let redo = if response.headers().get("x-ratelimit-global").is_some() {
                    let _ = self.global.lock();

                    Ok(
                        if let Some(retry_after) = parse_header::<u64>(&response.headers(), "retry-after")? {
                            debug!("Ratelimited on route {:?} for {:?}ms", route, retry_after);
<<<<<<< HEAD
                            delay_for(Duration::from_millis(retry_after)).await;
=======
                            thread::sleep(Duration::from_millis(retry_after));
>>>>>>> ae0acd0c

                            true
                        } else {
                            false
                        },
                    )
                } else {
<<<<<<< HEAD
                    bucket.lock().await.post_hook(&response, &route).await
=======
                    bucket.lock().post_hook(&response, &route)
>>>>>>> ae0acd0c
                };

                if !redo.unwrap_or(true) {
                    return Ok(response);
                }
            }
        }
    }
}

/// A set of data containing information about the ratelimits for a particular
/// [`Route`], which is stored in [`Http`].
///
/// See the [Discord docs] on ratelimits for more information.
///
/// **Note**: You should _not_ mutate any of the fields, as this can help cause
/// 429s.
///
/// [`Http`]: ../client/struct.Http.html#structfield.routes
/// [`Route`]: ../routing/enum.Route.html
/// [Discord docs]: https://discordapp.com/developers/docs/topics/rate-limits
#[derive(Debug)]
pub struct Ratelimit {
    /// The total number of requests that can be made in a period of time.
    limit: i64,
    /// The number of requests remaining in the period of time.
    remaining: i64,
    /// The absolute time in milliseconds when the interval resets.
    reset: i64,
    /// The total time in milliseconds when the interval resets.
    reset_after: i64,
}

impl Ratelimit {
    #[cfg(feature = "absolute_ratelimits")]
    fn get_delay(&self) -> i64 {
        use chrono::Utc;
<<<<<<< HEAD
=======

>>>>>>> ae0acd0c
        let now = Utc::now().timestamp_millis();
        self.reset - now
    }

    #[cfg(not(feature = "absolute_ratelimits"))]
    fn get_delay(&self) -> i64 {
        self.reset_after
    }

<<<<<<< HEAD
    pub async fn pre_hook(&mut self, route: &Route) {
=======
    pub fn pre_hook(&mut self, route: &Route) {
>>>>>>> ae0acd0c
        if self.limit() == 0 {
            return;
        }

		let delay = self.get_delay();
<<<<<<< HEAD

		if delay < 0 {
			// We're probably in the past.
			self.remaining = self.limit;

			return;
		}

=======

		if delay < 0 {
			// We're probably in the past.
			self.remaining = self.limit;

			return;
		}

>>>>>>> ae0acd0c
        if self.remaining() == 0 {
            let delay = delay as u64;

            debug!(
                "Pre-emptive ratelimit on route {:?} for {:?}ms",
                route,
                delay,
            );

<<<<<<< HEAD
            delay_for(Duration::from_millis(delay)).await;
=======
            thread::sleep(Duration::from_millis(delay));
>>>>>>> ae0acd0c

            return;
        }

        self.remaining -= 1;
    }

<<<<<<< HEAD
    pub async fn post_hook(&mut self, response: &Response, route: &Route) -> Result<bool> {
=======
    pub fn post_hook(&mut self, response: &Response, route: &Route) -> Result<bool> {
>>>>>>> ae0acd0c
        if let Some(limit) = parse_header(&response.headers(), "x-ratelimit-limit")? {
            self.limit = limit;
        }

        if let Some(remaining) = parse_header(&response.headers(), "x-ratelimit-remaining")? {
            self.remaining = remaining;
        }

        if let Some(reset) = parse_header::<f64>(&response.headers(), "x-ratelimit-reset")? {
            self.reset = (reset * 1000f64) as i64;
        }

        if let Some(reset_after) = parse_header::<f64>(&response.headers(), "x-ratelimit-reset-after")? {
            self.reset_after = (reset_after * 1000f64) as i64;
        }

        Ok(if response.status() != StatusCode::TOO_MANY_REQUESTS {
            false
        } else if let Some(retry_after) = parse_header::<u64>(&response.headers(), "retry-after")? {
            debug!("Ratelimited on route {:?} for {:?}ms", route, retry_after);
<<<<<<< HEAD

            delay_for(Duration::from_millis(retry_after as u64)).await;
=======
            thread::sleep(Duration::from_millis(retry_after));
>>>>>>> ae0acd0c

            true
        } else {
            false
        })
    }

    /// The total number of requests that can be made in a period of time.
    #[inline]
    pub fn limit(&self) -> i64 {
        self.limit
    }

    /// The number of requests remaining in the period of time.
    #[inline]
    pub fn remaining(&self) -> i64 {
        self.remaining
    }

    /// The absolute time in milliseconds when the interval resets.
    #[inline]
    pub fn reset(&self) -> i64 {
        self.reset
    }

    /// The total time in milliseconds when the interval resets.
    #[inline]
    pub fn reset_after(&self) -> i64 {
        self.reset_after
    }
}

impl Default for Ratelimit {
    fn default() -> Self {
        Self {
            limit: i64::MAX,
            remaining: i64::MAX,
            reset: i64::MAX,
            reset_after: i64::MAX,
        }
    }
}
<<<<<<< HEAD

/// Information about a request for the ratelimiter to perform.
///
/// This only contains the basic information needed by the ratelimiter to
/// perform a full cycle of making the request and returning the response.
///
/// Use the `From` implementations for making one of these.
pub struct RatelimitedRequest<'a> {
    req: Request<'a>,
}

=======

/// Information about a request for the ratelimiter to perform.
///
/// This only contains the basic information needed by the ratelimiter to
/// perform a full cycle of making the request and returning the response.
///
/// Use the `From` implementations for making one of these.
pub struct RatelimitedRequest<'a> {
    req: Request<'a>,
}

>>>>>>> ae0acd0c
impl<'a> From<Request<'a>> for RatelimitedRequest<'a> {
    fn from(req: Request<'a>) -> Self {
        Self { req }
    }
}

fn parse_header<T: FromStr>(headers: &HeaderMap, header: &str) -> Result<Option<T>> {
    let header = match headers.get(header) {
        Some(v) => v,
        None => return Ok(None),
    };

    let unicode = str::from_utf8(&header.as_bytes()).map_err(|_| {
        Error::from(HttpError::RateLimitUtf8)
    })?;

    let num = unicode.parse().map_err(|_| {
        Error::from(HttpError::RateLimitI64F64)
    })?;

    Ok(Some(num))
}

#[cfg(test)]
mod tests {
    use crate::{
        error::Error,
        http::HttpError,
    };
    use reqwest::header::{HeaderMap, HeaderName, HeaderValue};
    use std::{
        error::Error as StdError,
        result::Result as StdResult,
    };
    use super::parse_header;

    type Result<T> = StdResult<T, Box<dyn StdError>>;

    fn headers() -> HeaderMap {
        let pairs = &[
            (
                HeaderName::from_static("x-ratelimit-limit"),
                HeaderValue::from_static("5"),
            ),
            (
                HeaderName::from_static("x-ratelimit-remaining"),
                HeaderValue::from_static("4"),
            ),
            (
                HeaderName::from_static("x-ratelimit-reset"),
                HeaderValue::from_static("1560704880.423"),
            ),
            (
                HeaderName::from_static("x-bad-num"),
                HeaderValue::from_static("abc"),
            ),
            (
                HeaderName::from_static("x-bad-unicode"),
                HeaderValue::from_bytes(&[255, 255, 255, 255]).unwrap(),
            ),
        ];

        let mut map = HeaderMap::with_capacity(pairs.len());

        for (name, val) in pairs.into_iter() {
            map.insert(name, val.to_owned());
        }

        map
    }

    #[test]
    fn test_parse_header_good() -> Result<()> {
        let headers = headers();

        assert_eq!(parse_header::<i64>(&headers, "x-ratelimit-limit")?.unwrap(), 5);
        assert_eq!(
            parse_header::<i64>(&headers, "x-ratelimit-remaining")?.unwrap(),
            4,
        );
        assert_eq!(
            parse_header::<f64>(&headers, "x-ratelimit-reset")?.unwrap(),
            1_560_704_880.423,
        );

        Ok(())
    }

    #[test]
    fn test_parse_header_errors() -> Result<()> {
        let headers = headers();

        match parse_header::<i64>(&headers, "x-bad-num").unwrap_err() {
            Error::Http(x) => match *x {
                HttpError::RateLimitI64F64 => assert!(true),
                _ => assert!(false),
            },
            _ => assert!(false),
        }

        match parse_header::<i64>(&headers, "x-bad-unicode").unwrap_err() {
            Error::Http(http_err) => match *http_err {
                HttpError::RateLimitUtf8 => assert!(true),
                _ => assert!(false),
            },
            _ => assert!(false),
        }

        Ok(())
    }
}<|MERGE_RESOLUTION|>--- conflicted
+++ resolved
@@ -48,11 +48,6 @@
     StatusCode,
 };
 use crate::internal::prelude::*;
-<<<<<<< HEAD
-
-=======
-use parking_lot::{Mutex, RwLock};
->>>>>>> ae0acd0c
 use std::{
     collections::HashMap,
     sync::Arc,
@@ -61,10 +56,6 @@
         FromStr,
     },
     time::Duration,
-<<<<<<< HEAD
-=======
-    thread,
->>>>>>> ae0acd0c
     i64,
     u64,
 };
@@ -80,17 +71,10 @@
 /// [`Ratelimit`] implementation for each route: how many tickets are
 /// [`remaining`] until the user needs to wait for the known [`reset`] time, and
 /// the [`limit`] of requests that can be made within that time.
-<<<<<<< HEAD
 ///
 /// When no tickets are available for some time, then the thread sleeps until
 /// that time passes. The mechanism is known as "pre-emptive ratelimiting".
 ///
-=======
-///
-/// When no tickets are available for some time, then the thread sleeps until
-/// that time passes. The mechanism is known as "pre-emptive ratelimiting".
-///
->>>>>>> ae0acd0c
 /// Occasionally for very high traffic bots, a global ratelimit may be reached
 /// which blocks all future requests until the global ratelimit is over,
 /// regardless of route. The value of this global ratelimit is never given
@@ -101,11 +85,7 @@
     global: Arc<Mutex<()>>,
     // When futures is implemented, make tasks clear out their respective entry
     // when the 'reset' passes.
-<<<<<<< HEAD
     routes: Arc<SyncRwLock<HashMap<Route, Arc<Mutex<Ratelimit>>>>>,
-=======
-    routes: Arc<RwLock<HashMap<Route, Arc<Mutex<Ratelimit>>>>>,
->>>>>>> ae0acd0c
     token: String,
 }
 
@@ -141,42 +121,26 @@
     /// ```rust,no_run
     /// use serenity::http::{ratelimiting::{Route}};
     /// # use serenity::http::Http;
-<<<<<<< HEAD
     /// #
     /// # #[tokio::main]
     /// # async fn main() {
-=======
->>>>>>> ae0acd0c
     /// # let http = Http::default();
     /// let routes = http.ratelimiter.routes();
     /// let reader = routes.read();
     ///
     /// if let Some(route) = reader.get(&Route::ChannelsId(7)) {
-<<<<<<< HEAD
     ///     println!("Reset time at: {}", route.lock().await.reset());
     /// }
     /// # }
-=======
-    ///     println!("Reset time at: {}", route.lock().reset());
-    /// }
->>>>>>> ae0acd0c
     /// ```
     ///
     /// [`Ratelimit`]: struct.Ratelimit.html
     /// [`Route`]: ../routing/enum.Route.html
-<<<<<<< HEAD
     pub fn routes(&self) -> Arc<SyncRwLock<HashMap<Route, Arc<Mutex<Ratelimit>>>>> {
         Arc::clone(&self.routes)
     }
 
     pub async fn perform(&self, req: RatelimitedRequest<'_>) -> Result<Response> {
-=======
-    pub fn routes(&self) -> Arc<RwLock<HashMap<Route, Arc<Mutex<Ratelimit>>>>> {
-        Arc::clone(&self.routes)
-    }
-
-    pub fn perform(&self, req: RatelimitedRequest<'_>) -> Result<Response> {
->>>>>>> ae0acd0c
         let RatelimitedRequest { req } = req;
 
         loop {
@@ -207,17 +171,10 @@
                 .entry(route)
                 .or_default());
 
-<<<<<<< HEAD
             bucket.lock().await.pre_hook(&route).await;
 
             let request = req.build(&self.client, &self.token)?;
             let response = request.send().await?;
-=======
-            bucket.lock().pre_hook(&route);
-
-            let request = req.build(&self.client, &self.token)?;
-            let response = request.send()?;
->>>>>>> ae0acd0c
 
             // Check if the request got ratelimited by checking for status 429,
             // and if so, sleep for the value of the header 'retry-after' -
@@ -241,11 +198,7 @@
                     Ok(
                         if let Some(retry_after) = parse_header::<u64>(&response.headers(), "retry-after")? {
                             debug!("Ratelimited on route {:?} for {:?}ms", route, retry_after);
-<<<<<<< HEAD
                             delay_for(Duration::from_millis(retry_after)).await;
-=======
-                            thread::sleep(Duration::from_millis(retry_after));
->>>>>>> ae0acd0c
 
                             true
                         } else {
@@ -253,11 +206,7 @@
                         },
                     )
                 } else {
-<<<<<<< HEAD
                     bucket.lock().await.post_hook(&response, &route).await
-=======
-                    bucket.lock().post_hook(&response, &route)
->>>>>>> ae0acd0c
                 };
 
                 if !redo.unwrap_or(true) {
@@ -295,10 +244,6 @@
     #[cfg(feature = "absolute_ratelimits")]
     fn get_delay(&self) -> i64 {
         use chrono::Utc;
-<<<<<<< HEAD
-=======
-
->>>>>>> ae0acd0c
         let now = Utc::now().timestamp_millis();
         self.reset - now
     }
@@ -308,17 +253,12 @@
         self.reset_after
     }
 
-<<<<<<< HEAD
     pub async fn pre_hook(&mut self, route: &Route) {
-=======
-    pub fn pre_hook(&mut self, route: &Route) {
->>>>>>> ae0acd0c
         if self.limit() == 0 {
             return;
         }
 
 		let delay = self.get_delay();
-<<<<<<< HEAD
 
 		if delay < 0 {
 			// We're probably in the past.
@@ -327,16 +267,6 @@
 			return;
 		}
 
-=======
-
-		if delay < 0 {
-			// We're probably in the past.
-			self.remaining = self.limit;
-
-			return;
-		}
-
->>>>>>> ae0acd0c
         if self.remaining() == 0 {
             let delay = delay as u64;
 
@@ -346,11 +276,7 @@
                 delay,
             );
 
-<<<<<<< HEAD
             delay_for(Duration::from_millis(delay)).await;
-=======
-            thread::sleep(Duration::from_millis(delay));
->>>>>>> ae0acd0c
 
             return;
         }
@@ -358,11 +284,7 @@
         self.remaining -= 1;
     }
 
-<<<<<<< HEAD
     pub async fn post_hook(&mut self, response: &Response, route: &Route) -> Result<bool> {
-=======
-    pub fn post_hook(&mut self, response: &Response, route: &Route) -> Result<bool> {
->>>>>>> ae0acd0c
         if let Some(limit) = parse_header(&response.headers(), "x-ratelimit-limit")? {
             self.limit = limit;
         }
@@ -383,12 +305,7 @@
             false
         } else if let Some(retry_after) = parse_header::<u64>(&response.headers(), "retry-after")? {
             debug!("Ratelimited on route {:?} for {:?}ms", route, retry_after);
-<<<<<<< HEAD
-
             delay_for(Duration::from_millis(retry_after as u64)).await;
-=======
-            thread::sleep(Duration::from_millis(retry_after));
->>>>>>> ae0acd0c
 
             true
         } else {
@@ -431,7 +348,6 @@
         }
     }
 }
-<<<<<<< HEAD
 
 /// Information about a request for the ratelimiter to perform.
 ///
@@ -443,19 +359,6 @@
     req: Request<'a>,
 }
 
-=======
-
-/// Information about a request for the ratelimiter to perform.
-///
-/// This only contains the basic information needed by the ratelimiter to
-/// perform a full cycle of making the request and returning the response.
-///
-/// Use the `From` implementations for making one of these.
-pub struct RatelimitedRequest<'a> {
-    req: Request<'a>,
-}
-
->>>>>>> ae0acd0c
 impl<'a> From<Request<'a>> for RatelimitedRequest<'a> {
     fn from(req: Request<'a>) -> Self {
         Self { req }
