--- conflicted
+++ resolved
@@ -41,7 +41,6 @@
 
 pub use super::routing::Route;
 
-<<<<<<< HEAD
 use reqwest::{
     Client,
     Response,
@@ -49,12 +48,6 @@
     StatusCode,
 };
 use crate::internal::prelude::*;
-=======
-use reqwest::blocking::{Client, Response};
-use reqwest::{header::HeaderMap, StatusCode};
-use crate::internal::prelude::*;
-use parking_lot::{Mutex, RwLock};
->>>>>>> 581eb2fb
 use std::{
     collections::HashMap,
     sync::Arc,
@@ -63,10 +56,6 @@
         FromStr,
     },
     time::Duration,
-<<<<<<< HEAD
-=======
-    thread,
->>>>>>> 581eb2fb
     i64,
     u64,
 };
@@ -82,17 +71,10 @@
 /// [`Ratelimit`] implementation for each route: how many tickets are
 /// [`remaining`] until the user needs to wait for the known [`reset`] time, and
 /// the [`limit`] of requests that can be made within that time.
-<<<<<<< HEAD
 ///
 /// When no tickets are available for some time, then the thread sleeps until
 /// that time passes. The mechanism is known as "pre-emptive ratelimiting".
 ///
-=======
-///
-/// When no tickets are available for some time, then the thread sleeps until
-/// that time passes. The mechanism is known as "pre-emptive ratelimiting".
-///
->>>>>>> 581eb2fb
 /// Occasionally for very high traffic bots, a global ratelimit may be reached
 /// which blocks all future requests until the global ratelimit is over,
 /// regardless of route. The value of this global ratelimit is never given
@@ -103,11 +85,7 @@
     global: Arc<Mutex<()>>,
     // When futures is implemented, make tasks clear out their respective entry
     // when the 'reset' passes.
-<<<<<<< HEAD
     routes: Arc<SyncRwLock<HashMap<Route, Arc<Mutex<Ratelimit>>>>>,
-=======
-    routes: Arc<RwLock<HashMap<Route, Arc<Mutex<Ratelimit>>>>>,
->>>>>>> 581eb2fb
     token: String,
 }
 
@@ -143,42 +121,26 @@
     /// ```rust,no_run
     /// use serenity::http::{ratelimiting::{Route}};
     /// # use serenity::http::Http;
-<<<<<<< HEAD
     /// #
     /// # #[tokio::main]
     /// # async fn main() {
-=======
->>>>>>> 581eb2fb
     /// # let http = Http::default();
     /// let routes = http.ratelimiter.routes();
     /// let reader = routes.read();
     ///
     /// if let Some(route) = reader.get(&Route::ChannelsId(7)) {
-<<<<<<< HEAD
     ///     println!("Reset time at: {}", route.lock().await.reset());
     /// }
     /// # }
-=======
-    ///     println!("Reset time at: {}", route.lock().reset());
-    /// }
->>>>>>> 581eb2fb
     /// ```
     ///
     /// [`Ratelimit`]: struct.Ratelimit.html
     /// [`Route`]: ../routing/enum.Route.html
-<<<<<<< HEAD
     pub fn routes(&self) -> Arc<SyncRwLock<HashMap<Route, Arc<Mutex<Ratelimit>>>>> {
         Arc::clone(&self.routes)
     }
 
     pub async fn perform(&self, req: RatelimitedRequest<'_>) -> Result<Response> {
-=======
-    pub fn routes(&self) -> Arc<RwLock<HashMap<Route, Arc<Mutex<Ratelimit>>>>> {
-        Arc::clone(&self.routes)
-    }
-
-    pub fn perform(&self, req: RatelimitedRequest<'_>) -> Result<Response> {
->>>>>>> 581eb2fb
         let RatelimitedRequest { req } = req;
 
         loop {
@@ -209,17 +171,10 @@
                 .entry(route)
                 .or_default());
 
-<<<<<<< HEAD
             bucket.lock().await.pre_hook(&route).await;
 
             let request = req.build(&self.client, &self.token)?;
             let response = request.send().await?;
-=======
-            bucket.lock().pre_hook(&route);
-
-            let request = req.build(&self.client, &self.token)?;
-            let response = request.send()?;
->>>>>>> 581eb2fb
 
             // Check if the request got ratelimited by checking for status 429,
             // and if so, sleep for the value of the header 'retry-after' -
@@ -243,11 +198,7 @@
                     Ok(
                         if let Some(retry_after) = parse_header::<u64>(&response.headers(), "retry-after")? {
                             debug!("Ratelimited on route {:?} for {:?}ms", route, retry_after);
-<<<<<<< HEAD
                             delay_for(Duration::from_millis(retry_after)).await;
-=======
-                            thread::sleep(Duration::from_millis(retry_after));
->>>>>>> 581eb2fb
 
                             true
                         } else {
@@ -255,11 +206,7 @@
                         },
                     )
                 } else {
-<<<<<<< HEAD
                     bucket.lock().await.post_hook(&response, &route).await
-=======
-                    bucket.lock().post_hook(&response, &route)
->>>>>>> 581eb2fb
                 };
 
                 if !redo.unwrap_or(true) {
@@ -297,10 +244,7 @@
     #[cfg(feature = "absolute_ratelimits")]
     fn get_delay(&self) -> i64 {
         use chrono::Utc;
-<<<<<<< HEAD
-=======
-
->>>>>>> 581eb2fb
+
         let now = Utc::now().timestamp_millis();
         self.reset - now
     }
@@ -310,11 +254,7 @@
         self.reset_after
     }
 
-<<<<<<< HEAD
     pub async fn pre_hook(&mut self, route: &Route) {
-=======
-    pub fn pre_hook(&mut self, route: &Route) {
->>>>>>> 581eb2fb
         if self.limit() == 0 {
             return;
         }
@@ -345,11 +285,7 @@
         self.remaining -= 1;
     }
 
-<<<<<<< HEAD
     pub async fn post_hook(&mut self, response: &Response, route: &Route) -> Result<bool> {
-=======
-    pub fn post_hook(&mut self, response: &Response, route: &Route) -> Result<bool> {
->>>>>>> 581eb2fb
         if let Some(limit) = parse_header(&response.headers(), "x-ratelimit-limit")? {
             self.limit = limit;
         }
@@ -370,11 +306,7 @@
             false
         } else if let Some(retry_after) = parse_header::<u64>(&response.headers(), "retry-after")? {
             debug!("Ratelimited on route {:?} for {:?}ms", route, retry_after);
-<<<<<<< HEAD
             delay_for(Duration::from_millis(retry_after as u64)).await;
-=======
-            thread::sleep(Duration::from_millis(retry_after));
->>>>>>> 581eb2fb
 
             true
         } else {
