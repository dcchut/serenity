use crate::constants;
use reqwest::blocking::{
    Client,
    RequestBuilder as ReqwestRequestBuilder,
};
use reqwest::{
    header::{AUTHORIZATION, CONTENT_LENGTH, CONTENT_TYPE, USER_AGENT, HeaderMap as Headers, HeaderValue},
    Url,
};
use super::{
    HttpError,
    routing::RouteInfo,
};

pub struct RequestBuilder<'a> {
    body: Option<&'a [u8]>,
    headers: Option<Headers>,
    route: RouteInfo<'a>,
}

impl<'a> RequestBuilder<'a> {
    pub fn new(route_info: RouteInfo<'a>) -> Self {
        Self {
            body: None,
            headers: None,
            route: route_info,
        }
    }

    pub fn build(self) -> Request<'a> {
        Request::new(self)
    }

    pub fn body(&mut self, body: Option<&'a [u8]>) -> &mut Self {
        self.body = body;

        self
    }

    pub fn headers(&mut self, headers: Option<Headers>) -> &mut Self {
        self.headers = headers;

        self
    }

    pub fn route(&mut self, route_info: RouteInfo<'a>) -> &mut Self {
        self.route = route_info;

        self
    }
}

#[derive(Clone, Debug)]
pub struct Request<'a> {
    pub(super) body: Option<&'a [u8]>,
    pub(super) headers: Option<Headers>,
    pub(super) route: RouteInfo<'a>,
}

impl<'a> Request<'a> {
    pub fn new(builder: RequestBuilder<'a>) -> Self {
        let RequestBuilder { body, headers, route } = builder;

        Self { body, headers, route }
    }

    pub fn build(&'a self, client: &Client, token: &str) -> Result<ReqwestRequestBuilder, HttpError> {
        let Request {
            body,
            headers: ref request_headers,
            route: ref route_info,
        } = *self;

        let (method, _, path) = route_info.deconstruct();

        let mut builder = client.request(
            method.reqwest_method(),
            Url::parse(&path)?,
        );

        let mut content_length = 0;

        if let Some(ref bytes) = body {
            content_length = bytes.len();
            builder = builder.body(Vec::from(*bytes));
        }

        let mut headers = Headers::with_capacity(4);
        headers.insert(USER_AGENT, HeaderValue::from_static(&constants::USER_AGENT));
        headers.insert(AUTHORIZATION,
            HeaderValue::from_str(&token).map_err(HttpError::InvalidHeader)?);
        headers.insert(CONTENT_TYPE, HeaderValue::from_static(&"application/json"));
<<<<<<< HEAD
        headers.insert(CONTENT_LENGTH, HeaderValue::from_str(&content_length.to_string())?);
=======
        headers.insert(CONTENT_LENGTH, HeaderValue::from_static(&"0"));
>>>>>>> 581eb2fb
        headers.insert("X-Ratelimit-Precision", HeaderValue::from_static("millisecond"));

        if let Some(ref request_headers) = request_headers {
            headers.extend(request_headers.clone());
        }

        Ok(builder.headers(headers))
    }

    pub fn body_ref(&self) -> &Option<&'a [u8]> {
        &self.body
    }

    pub fn body_mut(&mut self) -> &mut Option<&'a [u8]> {
        &mut self.body
    }

    pub fn headers_ref(&self) -> &Option<Headers> {
        &self.headers
    }

    pub fn headers_mut(&mut self) -> &mut Option<Headers> {
        &mut self.headers
    }

    pub fn route_ref(&self) -> &RouteInfo<'_> {
        &self.route
    }

    pub fn route_mut(&mut self) -> &mut RouteInfo<'a> {
        &mut self.route
    }
}<|MERGE_RESOLUTION|>--- conflicted
+++ resolved
@@ -90,11 +90,7 @@
         headers.insert(AUTHORIZATION,
             HeaderValue::from_str(&token).map_err(HttpError::InvalidHeader)?);
         headers.insert(CONTENT_TYPE, HeaderValue::from_static(&"application/json"));
-<<<<<<< HEAD
         headers.insert(CONTENT_LENGTH, HeaderValue::from_str(&content_length.to_string())?);
-=======
-        headers.insert(CONTENT_LENGTH, HeaderValue::from_static(&"0"));
->>>>>>> 581eb2fb
         headers.insert("X-Ratelimit-Precision", HeaderValue::from_static("millisecond"));
 
         if let Some(ref request_headers) = request_headers {
