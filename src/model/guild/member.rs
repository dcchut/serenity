#[cfg(feature = "http")]
use crate::http::CacheHttp;
use crate::{model::prelude::*};
use chrono::{DateTime, FixedOffset};
use super::deserialize_sync_user;

#[cfg(all(feature = "builder", feature = "cache", feature = "model"))]
use crate::builder::EditMember;
#[cfg(all(feature = "cache", feature = "model"))]
use crate::internal::prelude::*;
#[cfg(feature = "model")]
use std::borrow::Cow;
#[cfg(all(feature = "cache", feature = "model", feature = "utils"))]
use crate::utils::Colour;
#[cfg(all(feature = "cache", feature = "model"))]
use crate::{cache::CacheRwLock, utils};
#[cfg(all(feature = "http", feature = "cache"))]
use crate::http::Http;
#[cfg(feature = "cache")]
use crate::internal::AsyncRwLock;

use crate::internal::SyncRwLock;

/// A trait for allowing both u8 or &str or (u8, &str) to be passed into the `ban` methods in `Guild` and `Member`.
pub trait BanOptions {
    fn dmd(&self) -> u8 { 0 }
    fn reason(&self) -> &str { "" }
}

impl BanOptions for u8 {
    fn dmd(&self) -> u8 { *self }
}

impl BanOptions for str {
    fn reason(&self) -> &str { self }
}

impl<'a> BanOptions for &'a str {
    fn reason(&self) -> &str { self }
}

impl BanOptions for String {
    fn reason(&self) -> &str { self }
}

impl<'a> BanOptions for (u8, &'a str) {
    fn dmd(&self) -> u8 { self.0 }

    fn reason(&self) -> &str { self.1 }
}

impl BanOptions for (u8, String) {
    fn dmd(&self) -> u8 { self.0 }

    fn reason(&self) -> &str { &self.1 }
}

/// Information about a member of a guild.
#[derive(Clone, Debug, Deserialize, Serialize)]
pub struct Member {
    /// Indicator of whether the member can hear in voice channels.
    pub deaf: bool,
    /// The unique Id of the guild that the member is a part of.
    pub guild_id: GuildId,
    /// Timestamp representing the date when the member joined.
    pub joined_at: Option<DateTime<FixedOffset>>,
    /// Indicator of whether the member can speak in voice channels.
    pub mute: bool,
    /// The member's nickname, if present.
    ///
    /// Can't be longer than 32 characters.
    pub nick: Option<String>,
    /// Vector of Ids of [`Role`](struct.Role.html)s given to the member.
    pub roles: Vec<RoleId>,
    /// Attached User struct.
    #[serde(deserialize_with = "deserialize_sync_user",
            serialize_with = "serialize_sync_user")]
    pub user: Arc<SyncRwLock<User>>,

    #[serde(skip)]
    pub(crate) _nonexhaustive: (),
}

#[cfg(feature = "model")]
impl Member {
    /// Adds a [`Role`] to the member, editing its roles in-place if the request
    /// was successful.
    ///
    /// **Note**: Requires the [Manage Roles] permission.
    ///
    /// [`Role`]: struct.Role.html
    /// [Manage Roles]: ../permissions/struct.Permissions.html#associatedconstant.MANAGE_ROLES
    #[cfg(all(feature = "cache", feature = "http"))]
    #[inline]
    pub async fn add_role<R: Into<RoleId>>(&mut self, http: impl AsRef<Http>, role_id: R) -> Result<()> {
        self._add_role(&http, role_id.into()).await
    }

    #[cfg(all(feature = "cache", feature = "http"))]
    async fn _add_role(&mut self, http: impl AsRef<Http>, role_id: RoleId) -> Result<()> {
        if self.roles.contains(&role_id) {
            return Ok(());
        }

        match http.as_ref().add_member_role(self.guild_id.0, self.user.read().id.0, role_id.0).await {
            Ok(()) => {
                self.roles.push(role_id);

                Ok(())
            },
            Err(why) => Err(why),
        }
    }

    /// Adds one or multiple [`Role`]s to the member, editing
    /// its roles in-place if the request was successful.
    ///
    /// **Note**: Requires the [Manage Roles] permission.
    ///
    /// [`Role`]: struct.Role.html
    /// [Manage Roles]: ../permissions/struct.Permissions.html#associatedconstant.MANAGE_ROLES
    #[cfg(all(feature = "cache", feature = "http"))]
    pub async fn add_roles(&mut self, http: impl AsRef<Http>, role_ids: &[RoleId]) -> Result<()> {
        self.roles.extend_from_slice(role_ids);

        let mut builder = EditMember::default();
        builder.roles(&self.roles);
        let map = utils::hashmap_to_json_map(builder.0);

        match http.as_ref().edit_member(self.guild_id.0, self.user.read().id.0, &map).await {
            Ok(()) => Ok(()),
            Err(why) => {
                self.roles.retain(|r| !role_ids.contains(r));

                Err(why)
            },
        }
    }

    /// Ban the member from its guild, deleting the last X number of
    /// days' worth of messages.
    ///
    /// **Note**: Requires the [Ban Members] permission.
    ///
    /// # Errors
    ///
    /// Returns a [`ModelError::GuildNotFound`] if the guild could not be
    /// found.
    ///
    /// [`ModelError::GuildNotFound`]: ../error/enum.Error.html#variant.GuildNotFound
    /// [Ban Members]: ../permissions/struct.Permissions.html#associatedconstant.BAN_MEMBERS
    #[cfg(all(feature = "cache", feature = "http"))]
    #[inline]
    pub async fn ban<BO: BanOptions>(&self, http: impl AsRef<Http>, ban_options: &BO) -> Result<()> {
        self._ban(&http, ban_options.dmd(), ban_options.reason()).await
    }

    #[cfg(all(feature = "cache", feature = "http"))]
    async fn _ban(&self, http: impl AsRef<Http>, dmd: u8, reason: &str) -> Result<()> {
        if dmd > 7 {
            return Err(Error::Model(ModelError::DeleteMessageDaysAmount(dmd)));
        }

        if reason.len() > 512 {
            return Err(Error::ExceededLimit(reason.to_string(), 512));
        }

        http.as_ref().ban_user(
            self.guild_id.0,
            self.user.read().id.0,
            dmd,
            &*reason,
        ).await
    }

    /// Determines the member's colour.
    #[cfg(all(feature = "cache", feature = "utils"))]
    pub async fn colour(&self, cache: impl AsRef<CacheRwLock>) -> Option<Colour> {
        let cache = cache.as_ref().read().await;
        let guild = cache.guilds.get(&self.guild_id)?.read().await;

        let mut roles = self.roles
            .iter()
            .filter_map(|role_id| guild.roles.get(role_id))
            .collect::<Vec<&Role>>();
        roles.sort_by(|a, b| b.cmp(a));

        let default = Colour::default();

        roles
            .iter()
            .find(|r| r.colour.0 != default.0)
            .map(|r| r.colour)
    }

    /// Returns the "default channel" of the guild for the member.
    /// (This returns the first channel that can be read by the member, if there isn't
    /// one returns `None`)
    #[cfg(feature = "cache")]
    pub async fn default_channel(&self, cache: impl AsRef<CacheRwLock>) -> Option<Arc<AsyncRwLock<GuildChannel>>> {
        let guild = match self.guild_id.to_guild_cached(&cache).await {
            Some(guild) => guild,
            None => return None,
        };

        let reader = guild.read().await;

        for (cid, channel) in reader.channels.iter() {
            if reader.user_permissions_in(*cid, self.user.read().id).await.read_messages() {
                return Some(Arc::clone(channel));
            }
        }

        None
    }

    /// Calculates the member's display name.
    ///
    /// The nickname takes priority over the member's username if it exists.
    #[inline]
    pub fn display_name(&self) -> Cow<'_, String> {
        match self.nick.as_ref().map(Cow::Borrowed)  {
            Some(x) => x,
            None => Cow::Owned(self.user.read().name.clone()),
        }
    }

    /// Returns the DiscordTag of a Member, taking possible nickname into account.
    #[inline]
    pub fn distinct(&self) -> String {
        format!(
            "{}#{:04}",
            self.display_name(),
            self.user.read().discriminator
        )
    }

    /// Edits the member with the given data. See [`Guild::edit_member`] for
    /// more information.
    ///
    /// See [`EditMember`] for the permission(s) required for separate builder
    /// methods, as well as usage of this.
    ///
    /// [`Guild::edit_member`]: struct.Guild.html#method.edit_member
    /// [`EditMember`]: ../../builder/struct.EditMember.html
    #[cfg(feature = "cache")]
    pub async fn edit<F: FnOnce(&mut EditMember) -> &mut EditMember>(&self, http: impl AsRef<Http>, f: F) -> Result<()> {
        let mut edit_member = EditMember::default();
        f(&mut edit_member);
        let map = utils::hashmap_to_json_map(edit_member.0);

        http.as_ref().edit_member(self.guild_id.0, self.user.read().id.0, &map).await
    }

    /// Retrieves the ID and position of the member's highest role in the
    /// hierarchy, if they have one.
    ///
    /// This _may_ return `None` if:
    ///
    /// - the user has roles, but they are not present in the cache for cache
    /// inconsistency reasons
    /// - you already have a write lock to the member's guild
    ///
    /// The "highest role in hierarchy" is defined as the role with the highest
    /// position. If two or more roles have the same highest position, then the
    /// role with the lowest ID is the highest.
    #[cfg(feature = "cache")]
    pub async fn highest_role_info(&self, cache: impl AsRef<CacheRwLock>) -> Option<(RoleId, i64)> {
        let guild = self.guild_id.to_guild_cached(&cache).await?;
        let reader = guild.try_read()?;

        let mut highest = None;

        for role_id in &self.roles {
            if let Some(role) = reader.roles.get(&role_id) {
                // Skip this role if this role in iteration has:
                //
                // - a position less than the recorded highest
                // - a position equal to the recorded, but a higher ID
                if let Some((id, pos)) = highest {
                    if role.position < pos || (role.position == pos && role.id > id) {
                        continue;
                    }
                }

                highest = Some((role.id, role.position));
            }
        }

        highest
    }

    /// Kick the member from the guild.
    ///
    /// **Note**: Requires the [Kick Members] permission.
    ///
    /// # Examples
    ///
    /// Kick a member from its guild:
    ///
    /// ```rust,ignore
    /// // assuming a `member` has already been bound
    /// match member.kick() {
    ///     Ok(()) => println!("Successfully kicked member"),
    ///     Err(Error::Model(ModelError::GuildNotFound)) => {
    ///         println!("Couldn't determine guild of member");
    ///     },
    ///     Err(Error::Model(ModelError::InvalidPermissions(missing_perms))) => {
    ///         println!("Didn't have permissions; missing: {:?}", missing_perms);
    ///     },
    ///     _ => {},
    /// }
    /// ```
    ///
    /// # Errors
    ///
    /// Returns a [`ModelError::GuildNotFound`] if the Id of the member's guild
    /// could not be determined.
    ///
    /// If the `cache` is enabled, returns a [`ModelError::InvalidPermissions`]
    /// if the current user does not have permission to perform the kick.
    ///
    /// [`ModelError::GuildNotFound`]: ../error/enum.Error.html#variant.GuildNotFound
    /// [`ModelError::InvalidPermissions`]: ../error/enum.Error.html#variant.InvalidPermissions
    /// [Kick Members]: ../permissions/struct.Permissions.html#associatedconstant.KICK_MEMBERS
    #[cfg(feature = "http")]
<<<<<<< HEAD
    pub async fn kick(&self, cache_http: impl CacheHttp) -> Result<()> {
=======
    pub fn kick(&self, cache_http: impl CacheHttp) -> Result<()> {
        self.kick_with_reason(cache_http, "")
    }

    /// Kicks the member from the guild, with a reason.
    ///
    /// **Note**: Requires the [Kick Members] permission.
    ///
    /// # Examples
    ///
    /// Kicks a member from it's guild, with an optional reason:
    ///
    /// ```rust,ignore
    /// match member.kick(&ctx.http, "A Reason") {
    ///     Ok(()) => println!("Successfully kicked member"),
    ///     Err(Error::Model(ModelError::GuildNotFound)) => {
    ///         println!("Couldn't determine guild of member");
    ///     },
    ///     Err(Error::Model(ModelError::InvalidPermissions(missing_perms))) => {
    ///         println!("Didn't have permissions; missing: {:?}", missing_perms);
    ///     },
    ///     _ => {},
    /// }
    /// ```
    ///
    /// # Errors
    ///
    /// Same as [`kick`]
    ///
    /// [`kick`]: #method.kick
    #[cfg(feature = "http")]
    pub fn kick_with_reason(&self, cache_http: impl CacheHttp, reason: &str) -> Result<()> {
>>>>>>> f5dd8bf4
        #[cfg(feature = "cache")]
        {
            if let Some(cache) = cache_http.cache() {
                let locked_cache = cache.read().await;

                if let Some(guild) = locked_cache.guilds.get(&self.guild_id) {
                    let req = Permissions::KICK_MEMBERS;
                    let reader = guild.read().await;

                    if !reader.has_perms(cache, req).await {
                        return Err(Error::Model(ModelError::InvalidPermissions(req)));
                    }

                    reader.check_hierarchy(cache, self.user.read().id).await?;
                }
            }
        }

<<<<<<< HEAD
        self.guild_id.kick(cache_http.http(), self.user.read().id).await
=======
        self.guild_id.kick_with_reason(cache_http.http(), self.user.read().id, reason)
>>>>>>> f5dd8bf4
    }


    /// Returns the guild-level permissions for the member.
    ///
    /// # Examples
    ///
    /// ```rust,ignore
    /// // assuming there's a `member` variable gotten from anything.
    /// println!("The permission bits for the member are: {}",
    /// member.permissions().expect("permissions").bits);
    /// ```
    ///
    /// # Errors
    ///
    /// Returns a [`ModelError::GuildNotFound`] if the guild the member's in could not be
    /// found in the cache.
    ///
    /// And/or returns [`ModelError::ItemMissing`] if the "default channel" of the guild is not
    /// found.
    ///
    /// [`ModelError::GuildNotFound`]: ../error/enum.Error.html#variant.GuildNotFound
    /// [`ModelError::ItemMissing`]: ../error/enum.Error.html#variant.ItemMissing
    #[cfg(feature = "cache")]
    pub async fn permissions(&self, cache: impl AsRef<CacheRwLock>) -> Result<Permissions> {
        let guild = match self.guild_id.to_guild_cached(&cache).await {
            Some(guild) => guild,
            None => return Err(From::from(ModelError::GuildNotFound)),
        };

        let reader = guild.read().await;

        Ok(reader.member_permissions(self.user.read().id))
    }

    /// Removes a [`Role`] from the member, editing its roles in-place if the
    /// request was successful.
    ///
    /// **Note**: Requires the [Manage Roles] permission.
    ///
    /// [`Role`]: struct.Role.html
    /// [Manage Roles]: ../permissions/struct.Permissions.html#associatedconstant.MANAGE_ROLES
    #[cfg(all(feature = "cache", feature = "http"))]
    #[inline]
    pub async fn remove_role<R: Into<RoleId>>(&mut self, http: impl AsRef<Http>, role_id: R) -> Result<()> {
        self._remove_role(&http, role_id.into()).await
    }

    #[cfg(all(feature = "cache", feature = "http"))]
    async fn _remove_role(&mut self, http: impl AsRef<Http>, role_id: RoleId) -> Result<()> {
        if !self.roles.contains(&role_id) {
            return Ok(());
        }

        match http.as_ref().remove_member_role(self.guild_id.0, self.user.read().id.0, role_id.0).await {
            Ok(()) => {
                self.roles.retain(|r| r.0 != role_id.0);

                Ok(())
            },
            Err(why) => Err(why),
        }
    }

    /// Removes one or multiple [`Role`]s from the member.
    ///
    /// **Note**: Requires the [Manage Roles] permission.
    ///
    /// [`Role`]: struct.Role.html
    /// [Manage Roles]: ../permissions/struct.Permissions.html#associatedconstant.MANAGE_ROLES
    #[cfg(all(feature = "cache", feature = "http"))]
    pub async fn remove_roles(&mut self, http: impl AsRef<Http>, role_ids: &[RoleId]) -> Result<()> {
        self.roles.retain(|r| !role_ids.contains(r));

        let mut builder = EditMember::default();
        builder.roles(&self.roles);
        let map = utils::hashmap_to_json_map(builder.0);

        match http.as_ref().edit_member(self.guild_id.0, self.user.read().id.0, &map).await {
            Ok(()) => Ok(()),
            Err(why) => {
                self.roles.extend_from_slice(role_ids);

                Err(why)
            },
        }
    }

    /// Retrieves the full role data for the user's roles.
    ///
    /// This is shorthand for manually searching through the Cache.
    ///
    /// If role data can not be found for the member, then `None` is returned.
    #[cfg(feature = "cache")]
    pub async fn roles(&self, cache: impl AsRef<CacheRwLock>) -> Option<Vec<Role>> {
        match self.guild_id.to_guild_cached(&cache).await {
            Some(guild) => {
                Some(guild.read()
                    .await
                    .roles
                    .values()
                    .filter(|role| self.roles.contains(&role.id))
                    .cloned()
                    .collect())
            },
            None => None,
        }
    }

    /// Unbans the [`User`] from the guild.
    ///
    /// **Note**: Requires the [Ban Members] permission.
    ///
    /// # Errors
    ///
    /// If the `cache` is enabled, returns a [`ModelError::InvalidPermissions`]
    /// if the current user does not have permission to perform bans.
    ///
    /// [`ModelError::InvalidPermissions`]: ../error/enum.Error.html#variant.InvalidPermissions
    /// [`User`]: ../user/struct.User.html
    /// [Ban Members]: ../permissions/struct.Permissions.html#associatedconstant.BAN_MEMBERS
    #[cfg(all(feature = "cache", feature = "http"))]
    pub async fn unban(&self, http: impl AsRef<Http>) -> Result<()> {
        http.as_ref().remove_ban(self.guild_id.0, self.user.read().id.0).await
    }

    /// Retrieves the member's user ID.
    ///
    /// This is a shortcut for accessing the [`user`] structfield, retrieving a
    /// reader guard, and then copying its ID.
    ///
    /// # Deadlocking
    ///
    /// This function can deadlock while retrieving a read guard to the user
    /// object if your application infinitely holds a write lock elsewhere.
    #[cfg(feature = "cache")]
    pub fn user_id(&self) -> UserId {
        self.user.read().id
    }

    /// Retrieve a string representation of this user
    pub async fn async_to_string(&self) -> String {
        self.user.read().mention().await
    }
}

/*
TODO: async to_string
impl std::fmt::Display for Member {
    /// Mentions the user so that they receive a notification.
    ///
    /// # Examples
    ///
    /// ```rust,ignore
    /// // assumes a `member` has already been bound
    /// println!("{} is a member!", member);
    /// ```
    ///
    // This is in the format of `<@USER_ID>`.
    fn fmt(&self, f: &mut std::fmt::Formatter<'_>) -> FmtResult {
        std::fmt::Display::fmt(&self.user.read().mention(), f)
    }
}*/

/// A partial amount of data for a member.
///
/// This is used in [`Message`]s from [`Guild`]s.
///
/// [`Guild`]: struct.Guild.html
/// [`Message`]: ../channel/struct.Message.html
#[derive(Clone, Debug, Deserialize, Serialize)]
pub struct PartialMember {
    /// Indicator of whether the member can hear in voice channels.
    pub deaf: bool,
    /// Timestamp representing the date when the member joined.
    pub joined_at: Option<DateTime<FixedOffset>>,
    /// Indicator of whether the member can speak in voice channels.
    pub mute: bool,
    /// Vector of Ids of [`Role`]s given to the member.
    pub roles: Vec<RoleId>,
    #[serde(skip)]
    pub(crate) _nonexhaustive: (),
}<|MERGE_RESOLUTION|>--- conflicted
+++ resolved
@@ -324,11 +324,8 @@
     /// [`ModelError::InvalidPermissions`]: ../error/enum.Error.html#variant.InvalidPermissions
     /// [Kick Members]: ../permissions/struct.Permissions.html#associatedconstant.KICK_MEMBERS
     #[cfg(feature = "http")]
-<<<<<<< HEAD
     pub async fn kick(&self, cache_http: impl CacheHttp) -> Result<()> {
-=======
-    pub fn kick(&self, cache_http: impl CacheHttp) -> Result<()> {
-        self.kick_with_reason(cache_http, "")
+        self.kick_with_reason(cache_http, "").await
     }
 
     /// Kicks the member from the guild, with a reason.
@@ -358,8 +355,7 @@
     ///
     /// [`kick`]: #method.kick
     #[cfg(feature = "http")]
-    pub fn kick_with_reason(&self, cache_http: impl CacheHttp, reason: &str) -> Result<()> {
->>>>>>> f5dd8bf4
+    pub async fn kick_with_reason(&self, cache_http: impl CacheHttp, reason: &str) -> Result<()> {
         #[cfg(feature = "cache")]
         {
             if let Some(cache) = cache_http.cache() {
@@ -377,12 +373,7 @@
                 }
             }
         }
-
-<<<<<<< HEAD
-        self.guild_id.kick(cache_http.http(), self.user.read().id).await
-=======
-        self.guild_id.kick_with_reason(cache_http.http(), self.user.read().id, reason)
->>>>>>> f5dd8bf4
+        self.guild_id.kick_with_reason(cache_http.http(), self.user.read().id, reason).await
     }
 
 
