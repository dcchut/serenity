--- conflicted
+++ resolved
@@ -737,7 +737,6 @@
                 let mut has_role = None;
 
                 #[cfg(feature = "cache")]
-<<<<<<< HEAD
                     {
                         if let Some(cache) = cache_http.cache() {
                             if let Some(guild) = cache.read().await.guilds.get(&guild_id) {
@@ -746,17 +745,6 @@
                                 }
                             }
                         }
-=======
-                {
-                    if let Some(cache) = cache_http.cache() {
-                        has_role = cache.read()
-                            .guilds
-                            .get(&guild_id)
-                            .and_then(|g| {
-                                g.read().members.get(&self.id)
-                                    .map(|m| m.roles.contains(&role))
-                            });
->>>>>>> ae0acd0c
                     }
 
                 #[cfg(feature = "http")]
